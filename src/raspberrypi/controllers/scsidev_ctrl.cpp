//---------------------------------------------------------------------------
//
//	SCSI Target Emulator RaSCSI (*^..^*)
//	for Raspberry Pi
//
//	Copyright (C) 2001-2006 ＰＩ．(ytanaka@ipc-tokai.or.jp)
//	Copyright (C) 2014-2020 GIMONS
//  	Copyright (C) akuker
//
//  	Licensed under the BSD 3-Clause License. 
//  	See LICENSE file in the project root folder.
//
//  	[ SCSI device controller ]
//
//---------------------------------------------------------------------------
#include "log.h"
#include "controllers/scsidev_ctrl.h"
#include "gpiobus.h"
#include "devices/scsi_host_bridge.h"
#include "devices/scsi_daynaport.h"

//===========================================================================
//
//	SCSI Device
//
//===========================================================================

//---------------------------------------------------------------------------
//
//	Constructor
//
//---------------------------------------------------------------------------
#ifdef RASCSI
SCSIDEV::SCSIDEV() : SASIDEV()
#else
SCSIDEV::SCSIDEV(Device *dev) : SASIDEV(dev)
#endif
{
	// Synchronous transfer work initialization
	scsi.syncenable = FALSE;
	scsi.syncperiod = 50;
	scsi.syncoffset = 0;
	scsi.atnmsg = FALSE;
	scsi.msc = 0;
	memset(scsi.msb, 0x00, sizeof(scsi.msb));
}

//---------------------------------------------------------------------------
//
//	Device reset
//
//---------------------------------------------------------------------------
void FASTCALL SCSIDEV::Reset()
{
	ASSERT(this);

	// Work initialization
	scsi.atnmsg = FALSE;
	scsi.msc = 0;
	memset(scsi.msb, 0x00, sizeof(scsi.msb));

	// Base class
	SASIDEV::Reset();
}

//---------------------------------------------------------------------------
//
//	Process
//
//---------------------------------------------------------------------------
BUS::phase_t FASTCALL SCSIDEV::Process()
{
	ASSERT(this);

	// Do nothing if not connected
	if (ctrl.m_scsi_id < 0 || ctrl.bus == NULL) {
		return ctrl.phase;
	}

	// Get bus information
	((GPIOBUS*)ctrl.bus)->Aquire();

	// Check to see if the reset signal was asserted
	if (ctrl.bus->GetRST()) {
<<<<<<< HEAD
		LOGWARN("RESET signal received!");
=======
		#if defined(DISK_LOG)
		Log(Log::Normal, "SCSI - RESET信号受信");
		#endif	// DISK_LOG
>>>>>>> 6333d3aa

		// Reset the controller
		Reset();

		// Reset the bus
		ctrl.bus->Reset();
		return ctrl.phase;
	}

	// Phase processing
	switch (ctrl.phase) {
		// Bus free phase
		case BUS::busfree:
			BusFree();
			break;

		// Selection phase
		case BUS::selection:
			Selection();
			break;

		// Data out (MCI=000)
		case BUS::dataout:
			DataOut();
			break;

		// Data in (MCI=001)
		case BUS::datain:
			DataIn();
			break;

		// Command (MCI=010)
		case BUS::command:
			Command();
			break;

		// Status (MCI=011)
		case BUS::status:
			Status();
			break;

		// Message out (MCI=110)
		case BUS::msgout:
			MsgOut();
			break;

		// Message in (MCI=111)
		case BUS::msgin:
			MsgIn();
			break;

		// Other
		default:
			ASSERT(FALSE);
			break;
	}

	return ctrl.phase;
}

//---------------------------------------------------------------------------
//
//	Phases
//
//---------------------------------------------------------------------------

//---------------------------------------------------------------------------
//
//	Bus free phase
//
//---------------------------------------------------------------------------
void FASTCALL SCSIDEV::BusFree()
{
	ASSERT(this);

	// Phase change
	if (ctrl.phase != BUS::busfree) {

<<<<<<< HEAD
		LOGTRACE( "%s Bus free phase", __PRETTY_FUNCTION__);
=======
		#if defined(DISK_LOG)
		Log(Log::Normal, "SCSI - Bus free phase");
		#endif	// DISK_LOG
>>>>>>> 6333d3aa

		// Phase setting
		ctrl.phase = BUS::busfree;

		// Signal line
		ctrl.bus->SetREQ(FALSE);
		ctrl.bus->SetMSG(FALSE);
		ctrl.bus->SetCD(FALSE);
		ctrl.bus->SetIO(FALSE);
		ctrl.bus->SetBSY(FALSE);

		// Initialize status and message
		ctrl.status = 0x00;
		ctrl.message = 0x00;

		// Initialize ATN message reception status
		scsi.atnmsg = FALSE;
		return;
	}

	// Move to selection phase
	if (ctrl.bus->GetSEL() && !ctrl.bus->GetBSY()) {
		Selection();
	}
}

//---------------------------------------------------------------------------
//
//	Selection Phase
//
//---------------------------------------------------------------------------
void FASTCALL SCSIDEV::Selection()
{
	DWORD id;

	ASSERT(this);

	// Phase change
	if (ctrl.phase != BUS::selection) {
		// invalid if IDs do not match
		id = 1 << ctrl.m_scsi_id;
		if ((ctrl.bus->GetDAT() & id) == 0) {
			return;
		}

		// End if there is no valid unit
		if (!HasUnit()) {
			return;
		}

<<<<<<< HEAD
		LOGTRACE("%s Selection Phase ID=%d (with device)", __PRETTY_FUNCTION__, (int)ctrl.m_scsi_id);
=======
		#if defined(DISK_LOG)
		Log(Log::Normal,"SCSI - Selection Phase ID=%d (with device)", ctrl.id);
		#endif	// DISK_LOG
>>>>>>> 6333d3aa

		// Phase setting
		ctrl.phase = BUS::selection;

		// Raise BSY and respond
		ctrl.bus->SetBSY(TRUE);
		return;
	}

	// Selection completed
	if (!ctrl.bus->GetSEL() && ctrl.bus->GetBSY()) {
		// Message out phase if ATN=1, otherwise command phase
		if (ctrl.bus->GetATN()) {
			MsgOut();
		} else {
			Command();
		}
	}
}

//---------------------------------------------------------------------------
//
//	Execution Phase
//
//---------------------------------------------------------------------------
void FASTCALL SCSIDEV::Execute()
{
	ASSERT(this);

<<<<<<< HEAD
	LOGTRACE( "%s Execution phase command $%02X", __PRETTY_FUNCTION__, (unsigned int)ctrl.cmd[0]);
=======
	#if defined(DISK_LOG)
	Log(Log::Normal, "SCSI - Execution phase command $%02X", ctrl.cmd[0]);
	#endif	// DISK_LOG
>>>>>>> 6333d3aa

	// Phase Setting
	ctrl.phase = BUS::execute;

	// Initialization for data transfer
	ctrl.offset = 0;
	ctrl.blocks = 1;
	#ifdef RASCSI
	ctrl.execstart = SysTimer::GetTimerLow();
	#endif	// RASCSI

	// Process by command
	switch ((scsi_command)ctrl.cmd[0]) {
		// TEST UNIT READY
		case eCmdTestUnitReady:
			LOGDEBUG("++++ CMD ++++ %s Received eCmdTestUnitReady", __PRETTY_FUNCTION__);
			CmdTestUnitReady();
			return;

		// REZERO
		case eCmdRezero:
			CmdRezero();
			return;

		// REQUEST SENSE
		case eCmdRequestSense:
			LOGDEBUG("++++ CMD ++++ %s Received eCmdRequestSense", __PRETTY_FUNCTION__);
			CmdRequestSense();
			return;

		// FORMAT UNIT
		case eCmdFormat:
			CmdFormat();
			return;

		// REASSIGN BLOCKS
		case eCmdReassign:
			CmdReassign();
			return;

		// READ(6)
		case eCmdRead6:
			LOGTRACE("++++ CMD ++++ %s Received eCmdRead6", __PRETTY_FUNCTION__);
			CmdRead6();
			return;

		case eCmdRetrieveStats:
			LOGDEBUG("++++ CMD ++++ %s Received eCmdRetrieveStats", __PRETTY_FUNCTION__);
			CmdRetrieveStats();
			return;

		case eCmdSetIfaceMode:
			LOGDEBUG("++++ CMD ++++ %s Received eCmdSetIfaceMode", __PRETTY_FUNCTION__);
			CmdSetIfaceMode();
			return;

		case eCmdSetMcastAddr:
			LOGDEBUG("++++ CMD ++++ %s Received eCmdSetMcastAddr", __PRETTY_FUNCTION__);
			CmdSetMcastAddr();
			return;

		case eCmdEnableInterface:
			LOGDEBUG("++++ CMD ++++ %s Received eCmdEnableInterface", __PRETTY_FUNCTION__);
			CmdEnableInterface();
			return;

		// WRITE(6)
		case eCmdWrite6:
			LOGDEBUG("++++ CMD ++++ %s Received eCmdWrite6", __PRETTY_FUNCTION__);
			CmdWrite6();
			return;

		// SEEK(6)
		case eCmdSeek6:
			LOGDEBUG("++++ CMD ++++ %s Received eCmdSeek6", __PRETTY_FUNCTION__);
			CmdSeek6();
			return;

		// INQUIRY
		case eCmdInquiry:
			LOGDEBUG("++++ CMD ++++ %s Received eCmdInquiry", __PRETTY_FUNCTION__);
			CmdInquiry();
			return;

		// MODE SELECT
		case eCmdModeSelect:
			LOGDEBUG("++++ CMD ++++ %s Received eCmdModeSelect", __PRETTY_FUNCTION__);
			CmdModeSelect();
			return;

<<<<<<< HEAD
		// MODE SENSE
		case eCmdModeSense:
			LOGDEBUG("++++ CMD ++++ %s Received eCmdModeSense", __PRETTY_FUNCTION__);
=======
		// RESERVE(6) 
		case 0x16:
			CmdReserve6();
			return;
		
		// RESERVE(10)
		case 0x56:
			CmdReserve10();
			return;

		// RELEASE(6)
		case 0x17:
			CmdRelease6();
			return;
		
		// RELEASE(10)
		case 0x57:
			CmdRelease10();
			return;

		// MDOE SENSE
		case 0x1a:
>>>>>>> 6333d3aa
			CmdModeSense();
			return;

		// START STOP UNIT
		case eCmdStartStop:
			LOGDEBUG("++++ CMD ++++ %s Received eCmdStartStop", __PRETTY_FUNCTION__);
			CmdStartStop();
			return;

		// SEND DIAGNOSTIC
		case eCmdSendDiag:
			LOGDEBUG("++++ CMD ++++ %s Received eCmdSendDiag", __PRETTY_FUNCTION__);
			CmdSendDiag();
			return;

		// PREVENT/ALLOW MEDIUM REMOVAL
		case eCmdRemoval:
			CmdRemoval();
			return;

		// READ CAPACITY
		case eCmdReadCapacity:
			CmdReadCapacity();
			return;

		// READ(10)
		case eCmdRead10:
			LOGDEBUG("++++ CMD ++++ %s Received eCmdRead10", __PRETTY_FUNCTION__);
			CmdRead10();
			return;

		// WRITE(10)
		// WRITE and VERIFY(10)
		case eCmdWrite10:
		case eCmdWriteAndVerify10:
			LOGDEBUG("++++ CMD ++++ %s Received eCmdWrite10", __PRETTY_FUNCTION__);
			CmdWrite10();
			return;

		// SEEK(10)
		case eCmdSeek10:
			CmdSeek10();
			return;

		// VERIFY
		case eCmdVerify:
			CmdVerify();
			return;

		// SYNCHRONIZE CACHE
		case eCmdSynchronizeCache:
			CmdSynchronizeCache();
			return;

		// READ DEFECT DATA(10)
		case eCmdReadDefectData10:
			CmdReadDefectData10();
			return;

		// READ TOC
		case eCmdReadToc:
			CmdReadToc();
			return;

		// PLAY AUDIO(10)
		case eCmdPlayAudio10:
			CmdPlayAudio10();
			return;

		// PLAY AUDIO MSF
		case eCmdPlayAudioMSF:
			CmdPlayAudioMSF();
			return;

		// PLAY AUDIO TRACK
		case eCmdPlayAudioTrack:
			CmdPlayAudioTrack();
			return;

		// MODE SELECT(10)
		case eCmdModeSelect10:
			CmdModeSelect10();
			return;

		// MDOE SENSE(10)
		case eCmdModeSense10:
			CmdModeSense10();
			return;

		// SPECIFY (SASI only/Suppress warning when using SxSI)
		case eCmdInvalid:
			CmdInvalid();
			return;

		default:
			// No other support
			LOGWARN("%s Received unsupported command: $%02X", __PRETTY_FUNCTION__, (BYTE)ctrl.cmd[0]);
			CmdInvalid();
	}
	return;

<<<<<<< HEAD
=======
	// No other support
	Log(Log::Normal, "SCSI - Unsupported command received: $%02X", ctrl.cmd[0]);
	CmdInvalid();
>>>>>>> 6333d3aa
}

//---------------------------------------------------------------------------
//
//	Message out phase
//
//---------------------------------------------------------------------------
void FASTCALL SCSIDEV::MsgOut()
{
	ASSERT(this);
	LOGTRACE("%s ID: %d",__PRETTY_FUNCTION__, this->GetSCSIID());

	// Phase change
	if (ctrl.phase != BUS::msgout) {

<<<<<<< HEAD
		LOGTRACE("Message Out Phase");
=======
		#if defined(DISK_LOG)
		Log(Log::Normal, "SCSI - Message Out Phase");	// Message out phase after selection
		#endif	// DISK_LOG
>>>>>>> 6333d3aa

	        // process the IDENTIFY message
		if (ctrl.phase == BUS::selection) {
			scsi.atnmsg = TRUE;
			scsi.msc = 0;
			memset(scsi.msb, 0x00, sizeof(scsi.msb));
		}

		// Phase Setting
		ctrl.phase = BUS::msgout;

		// Signal line operated by the target
		ctrl.bus->SetMSG(TRUE);
		ctrl.bus->SetCD(TRUE);
		ctrl.bus->SetIO(FALSE);

		// Data transfer is 1 byte x 1 block
		ctrl.offset = 0;
		ctrl.length = 1;
		ctrl.blocks = 1;

		#ifndef RASCSI
		// Request message
		ctrl.bus->SetREQ(TRUE);
		#endif	// RASCSI
		return;
	}

<<<<<<< HEAD
	// Receive
	Receive();
=======
	#ifdef RASCSI
	// Receive
	Receive();
	#else

	// Requesting
	if (ctrl.bus->GetREQ()) {
		// Sent by the initiator
		if (ctrl.bus->GetACK()) {
			Receive();
		}
	} else {
		// Request the initator to
		if (!ctrl.bus->GetACK()) {
			ReceiveNext();
		}
	}
	#endif	// RASCSI
>>>>>>> 6333d3aa
}

//---------------------------------------------------------------------------
//
//	Common Error Handling
//
//---------------------------------------------------------------------------
void FASTCALL SCSIDEV::Error()
{
	ASSERT(this);

	// Get bus information
	((GPIOBUS*)ctrl.bus)->Aquire();

	// Reset check
	if (ctrl.bus->GetRST()) {
		// Reset the controller
		Reset();

		// Reset the bus
		ctrl.bus->Reset();
		return;
	}

	// Bus free for status phase and message in phase
	if (ctrl.phase == BUS::status || ctrl.phase == BUS::msgin) {
		BusFree();
		return;
	}

<<<<<<< HEAD
	LOGTRACE( "%s Error (to status phase)", __PRETTY_FUNCTION__);
=======
	#if defined(DISK_LOG)
	Log(Log::Normal, "SCSI - Error (to status phase)");
	#endif	// DISK_LOG
>>>>>>> 6333d3aa

	// Set status and message(CHECK CONDITION)
	ctrl.status = 0x02;
	ctrl.message = 0x00;

	// status phase
	Status();
}

//---------------------------------------------------------------------------
//
//	Command
//
//---------------------------------------------------------------------------

//---------------------------------------------------------------------------
//
//	INQUIRY
//
//---------------------------------------------------------------------------
void FASTCALL SCSIDEV::CmdInquiry()
{
	Disk *disk;
	int lun;
	DWORD major;
	DWORD minor;

	ASSERT(this);

<<<<<<< HEAD
	LOGTRACE("%s INQUIRY Command", __PRETTY_FUNCTION__);
=======
	#if defined(DISK_LOG)
	Log(Log::Normal, "SCSI - INQUIRY Command");
	#endif	// DISK_LOG
>>>>>>> 6333d3aa

	// Find a valid unit
	disk = NULL;
	for (lun = 0; lun < UnitMax; lun++) {
		if (ctrl.unit[lun]) {
			disk = ctrl.unit[lun];
			break;
		}
	}

	// Processed on the disk side (it is originally processed by the controller)
	if (disk) {
		major = (DWORD)(RASCSI >> 8);
		minor = (DWORD)(RASCSI & 0xff);
		LOGTRACE("%s Buffer size is %d",__PRETTY_FUNCTION__, ctrl.bufsize);
		ctrl.length =
			ctrl.unit[lun]->Inquiry(ctrl.cmd, ctrl.buffer, major, minor);
	} else {
		ctrl.length = 0;
	}

	if (ctrl.length <= 0) {
		// failure (error)
		Error();
		return;
	}

	// Add synchronous transfer support information
	if (scsi.syncenable) {
		ctrl.buffer[7] |= (1 << 4);
	}

	// Data-in Phase
	DataIn();
}

//---------------------------------------------------------------------------
//
//	MODE SELECT
//
//---------------------------------------------------------------------------
void FASTCALL SCSIDEV::CmdModeSelect()
{
	DWORD lun;

	ASSERT(this);

<<<<<<< HEAD
	LOGTRACE( "%s MODE SELECT Command", __PRETTY_FUNCTION__);
=======
	#if defined(DISK_LOG)
	Log(Log::Normal, "SCSI - MODE SELECT Command");
	#endif	// DISK_LOG
>>>>>>> 6333d3aa

	// Logical Unit
	lun = (ctrl.cmd[1] >> 5) & 0x07;
	if (!ctrl.unit[lun]) {
		Error();
		return;
	}

	// Command processing on drive
	ctrl.length = ctrl.unit[lun]->SelectCheck(ctrl.cmd);
	if (ctrl.length <= 0) {
		// Failure (Error)
		Error();
		return;
	}

	// Data out phase
	DataOut();
}

// The following commands RESERVE(6), RESERVE(10), RELEASE(6) and RELEASE(10)
// are not properly implemented. These commands are used in multi-initator environments
// which this project is not targeted at.  For now, we simply reply with an OK.
// -phrax 2021-03-06

//---------------------------------------------------------------------------
//
//	RESERVE(6)
//
//---------------------------------------------------------------------------
void FASTCALL SCSIDEV::CmdReserve6()
{
	ASSERT(this);
	#if defined(DISK_LOG)
	Log(Log::Normal, "SCSI - RESERVE(6) Command");
	#endif	// DISK_LOG

	// status phase
        Status();
}

//---------------------------------------------------------------------------
//
//	RESERVE(10)
//
//---------------------------------------------------------------------------
void FASTCALL SCSIDEV::CmdReserve10()
{
	ASSERT(this);
	#if defined(DISK_LOG)
	Log(Log::Normal, "SCSI - RESERVE(10) Command");
	#endif	// DISK_LOG

	// status phase
        Status();
}

//---------------------------------------------------------------------------
//
//	RELEASE(6)
//
//---------------------------------------------------------------------------
void FASTCALL SCSIDEV::CmdRelease6()
{
	ASSERT(this);
	#if defined(DISK_LOG)
	Log(Log::Normal, "SCSI - RELEASE(6) Command");
	#endif	// DISK_LOG

	// status phase
        Status();
}

//---------------------------------------------------------------------------
//
//	RELEASE(10)
//
//---------------------------------------------------------------------------
void FASTCALL SCSIDEV::CmdRelease10()
{
	ASSERT(this);
	#if defined(DISK_LOG)
	Log(Log::Normal, "SCSI - RELEASE(10) Command");
	#endif	// DISK_LOG

	// status phase
        Status();
}

//---------------------------------------------------------------------------
//
//	MODE SENSE
//
//---------------------------------------------------------------------------
void FASTCALL SCSIDEV::CmdModeSense()
{
	DWORD lun;

	ASSERT(this);

<<<<<<< HEAD
	LOGTRACE( "%s MODE SENSE Command ", __PRETTY_FUNCTION__);
=======
	#if defined(DISK_LOG)
	Log(Log::Normal, "SCSI - MODE SENSE Command ");
	#endif	// DISK_LOG
>>>>>>> 6333d3aa

	// Logical Unit
	lun = (ctrl.cmd[1] >> 5) & 0x07;
	if (!ctrl.unit[lun]) {
		Error();
		return;
	}

	// Command processing on drive
	ctrl.length = ctrl.unit[lun]->ModeSense(ctrl.cmd, ctrl.buffer);
	ASSERT(ctrl.length >= 0);
	if (ctrl.length == 0) {
<<<<<<< HEAD
		LOGWARN("%s Not supported MODE SENSE page $%02X",__PRETTY_FUNCTION__, (unsigned int)ctrl.cmd[2]);
=======
		Log(Log::Warning,"SCSI - Not supported MODE SENSE page $%02X", ctrl.cmd[2]);
>>>>>>> 6333d3aa

		// Failure (Error)
		Error();
		return;
	}

	// Data-in Phase
	DataIn();
}

//---------------------------------------------------------------------------
//
//	START STOP UNIT
//
//---------------------------------------------------------------------------
void FASTCALL SCSIDEV::CmdStartStop()
{
	DWORD lun;
	BOOL status;

	ASSERT(this);

<<<<<<< HEAD
	LOGTRACE( "%s START STOP UNIT Command ", __PRETTY_FUNCTION__);
=======
	#if defined(DISK_LOG)
	Log(Log::Normal, "SCSI - START STOP UNIT Command ");
	#endif	// DISK_LOG
>>>>>>> 6333d3aa

	// Logical Unit
	lun = (ctrl.cmd[1] >> 5) & 0x07;
	if (!ctrl.unit[lun]) {
		Error();
		return;
	}

	// Command processing on drive
	status = ctrl.unit[lun]->StartStop(ctrl.cmd);
	if (!status) {
		// Failure (Error)
		Error();
		return;
	}

	// status phase
	Status();
}

//---------------------------------------------------------------------------
//
//	SEND DIAGNOSTIC
//
//---------------------------------------------------------------------------
void FASTCALL SCSIDEV::CmdSendDiag()
{
	DWORD lun;
	BOOL status;

	ASSERT(this);

<<<<<<< HEAD
	LOGTRACE( "%s SEND DIAGNOSTIC Command ", __PRETTY_FUNCTION__);
=======
	#if defined(DISK_LOG)
	Log(Log::Normal, "SCSI - SEND DIAGNOSTIC Command ");
	#endif	// DISK_LOG
>>>>>>> 6333d3aa

	// Logical Unit
	lun = (ctrl.cmd[1] >> 5) & 0x07;
	if (!ctrl.unit[lun]) {
		Error();
		return;
	}

	// Command processing on drive
	status = ctrl.unit[lun]->SendDiag(ctrl.cmd);
	if (!status) {
		// Failure (Error)
		Error();
		return;
	}

	// status phase
	Status();
}

//---------------------------------------------------------------------------
//
//	PREVENT/ALLOW MEDIUM REMOVAL
//
//---------------------------------------------------------------------------
void FASTCALL SCSIDEV::CmdRemoval()
{
	DWORD lun;
	BOOL status;

	ASSERT(this);

<<<<<<< HEAD
	LOGTRACE( "%s PREVENT/ALLOW MEDIUM REMOVAL Command ", __PRETTY_FUNCTION__);
=======
	#if defined(DISK_LOG)
	Log(Log::Normal, "SCSI - PREVENT/ALLOW MEDIUM REMOVAL Command ");
	#endif	// DISK_LOG
>>>>>>> 6333d3aa

	// Logical Unit
	lun = (ctrl.cmd[1] >> 5) & 0x07;
	if (!ctrl.unit[lun]) {
		Error();
		return;
	}

	// Command processing on drive
	status = ctrl.unit[lun]->Removal(ctrl.cmd);
	if (!status) {
		// Failure (Error)
		Error();
		return;
	}

	// status phase
	Status();
}

//---------------------------------------------------------------------------
//
//	READ CAPACITY
//
//---------------------------------------------------------------------------
void FASTCALL SCSIDEV::CmdReadCapacity()
{
	DWORD lun;
	int length;

	ASSERT(this);

<<<<<<< HEAD
	LOGTRACE( "%s READ CAPACITY Command ", __PRETTY_FUNCTION__);
=======
	#if defined(DISK_LOG)
	Log(Log::Normal, "SCSI - READ CAPACITY Command ");
	#endif	// DISK_LOG
>>>>>>> 6333d3aa

	// Logical Unit
	lun = (ctrl.cmd[1] >> 5) & 0x07;
	if (!ctrl.unit[lun]) {
		Error();
		return;
	}

	// Command processing on drive
	length = ctrl.unit[lun]->ReadCapacity(ctrl.cmd, ctrl.buffer);
	ASSERT(length >= 0);
	if (length <= 0) {
		Error();
		return;
	}

	// Length setting
	ctrl.length = length;

	// Data-in Phase
	DataIn();
}

//---------------------------------------------------------------------------
//
//	READ(10)
//
//---------------------------------------------------------------------------
void FASTCALL SCSIDEV::CmdRead10()
{
	DWORD lun;
	DWORD record;

	ASSERT(this);

	// Logical Unit
	lun = (ctrl.cmd[1] >> 5) & 0x07;
	if (!ctrl.unit[lun]) {
		Error();
		return;
	}

	// Receive message if host bridge
	if (ctrl.unit[lun]->GetID() == MAKEID('S', 'C', 'B', 'R')) {
		CmdGetMessage10();
		return;
	}

	// Get record number and block number
	record = ctrl.cmd[2];
	record <<= 8;
	record |= ctrl.cmd[3];
	record <<= 8;
	record |= ctrl.cmd[4];
	record <<= 8;
	record |= ctrl.cmd[5];
	ctrl.blocks = ctrl.cmd[7];
	ctrl.blocks <<= 8;
	ctrl.blocks |= ctrl.cmd[8];

<<<<<<< HEAD
	LOGTRACE("%s READ(10) command record=%08X block=%d", __PRETTY_FUNCTION__, (unsigned int)record, (int)ctrl.blocks);
=======
	#if defined(DISK_LOG)
	Log(Log::Normal, "SCSI - READ(10) command record=%08X block=%d", record, ctrl.blocks);
	#endif	// DISK_LOG
>>>>>>> 6333d3aa

	// Do not process 0 blocks
	if (ctrl.blocks == 0) {
		Status();
		return;
	}

	// Command processing on drive
	ctrl.length = ctrl.unit[lun]->Read(ctrl.cmd, ctrl.buffer, record);
	if (ctrl.length <= 0) {
		// Failure (Error)
		Error();
		return;
	}

	// Set next block
	ctrl.next = record + 1;

	// Data-in Phase
	DataIn();
}

//---------------------------------------------------------------------------
//
//	WRITE(10)
//
//---------------------------------------------------------------------------
void FASTCALL SCSIDEV::CmdWrite10()
{
	DWORD lun;
	DWORD record;

	ASSERT(this);

	// Logical Unit
	lun = (ctrl.cmd[1] >> 5) & 0x07;
	if (!ctrl.unit[lun]) {
		Error();
		return;
	}

	// Receive message with host bridge
	if (ctrl.unit[lun]->GetID() == MAKEID('S', 'C', 'B', 'R')) {
		CmdSendMessage10();
		return;
	}

	// Get record number and block number
	record = ctrl.cmd[2];
	record <<= 8;
	record |= ctrl.cmd[3];
	record <<= 8;
	record |= ctrl.cmd[4];
	record <<= 8;
	record |= ctrl.cmd[5];
	ctrl.blocks = ctrl.cmd[7];
	ctrl.blocks <<= 8;
	ctrl.blocks |= ctrl.cmd[8];

<<<<<<< HEAD
	LOGTRACE("%s WRTIE(10) command record=%08X blocks=%d",__PRETTY_FUNCTION__, (unsigned int)record, (unsigned int)ctrl.blocks);
=======
	#if defined(DISK_LOG)
	Log(Log::Normal,"SCSI - WRTIE(10) command record=%08X blocks=%d", record, ctrl.blocks);
	#endif	// DISK_LOG
>>>>>>> 6333d3aa

	// Do not process 0 blocks
	if (ctrl.blocks == 0) {
		Status();
		return;
	}

	// Command processing on drive
	ctrl.length = ctrl.unit[lun]->WriteCheck(record);
	if (ctrl.length <= 0) {
		// Failure (Error)
		Error();
		return;
	}

	// Set next block
	ctrl.next = record + 1;

	// Data out phase
	DataOut();
}

//---------------------------------------------------------------------------
//
//	SEEK(10)
//
//---------------------------------------------------------------------------
void FASTCALL SCSIDEV::CmdSeek10()
{
	DWORD lun;
	BOOL status;

	ASSERT(this);

<<<<<<< HEAD
	LOGTRACE( "%s SEEK(10) Command ", __PRETTY_FUNCTION__);
=======
	#if defined(DISK_LOG)
	Log(Log::Normal, "SCSI - SEEK(10) Command ");
	#endif	// DISK_LOG
>>>>>>> 6333d3aa

	// Logical Unit
	lun = (ctrl.cmd[1] >> 5) & 0x07;
	if (!ctrl.unit[lun]) {
		Error();
		return;
	}

	// Command processing on drive
	status = ctrl.unit[lun]->Seek(ctrl.cmd);
	if (!status) {
		// Failure (Error)
		Error();
		return;
	}

	// status phase
	Status();
}

//---------------------------------------------------------------------------
//
//	VERIFY
//
//---------------------------------------------------------------------------
void FASTCALL SCSIDEV::CmdVerify()
{
	DWORD lun;
	BOOL status;
	DWORD record;

	ASSERT(this);

	// Logical Unit
	lun = (ctrl.cmd[1] >> 5) & 0x07;
	if (!ctrl.unit[lun]) {
		Error();
		return;
	}

	// Get record number and block number
	record = ctrl.cmd[2];
	record <<= 8;
	record |= ctrl.cmd[3];
	record <<= 8;
	record |= ctrl.cmd[4];
	record <<= 8;
	record |= ctrl.cmd[5];
	ctrl.blocks = ctrl.cmd[7];
	ctrl.blocks <<= 8;
	ctrl.blocks |= ctrl.cmd[8];

<<<<<<< HEAD
	LOGTRACE("%s VERIFY command record=%08X blocks=%d",__PRETTY_FUNCTION__, (unsigned int)record, (int)ctrl.blocks);
=======
	#if defined(DISK_LOG)
	Log(Log::Normal,"SCSI - VERIFY command record=%08X blocks=%d", record, ctrl.blocks);
	#endif	// DISK_LOG
>>>>>>> 6333d3aa

	// Do not process 0 blocks
	if (ctrl.blocks == 0) {
		Status();
		return;
	}

	// if BytChk=0
	if ((ctrl.cmd[1] & 0x02) == 0) {
		// Command processing on drive
		status = ctrl.unit[lun]->Seek(ctrl.cmd);
		if (!status) {
			// Failure (Error)
			Error();
			return;
		}

		// status phase
		Status();
		return;
	}

	// Test loading
	ctrl.length = ctrl.unit[lun]->Read(ctrl.cmd, ctrl.buffer, record);
	if (ctrl.length <= 0) {
		// Failure (Error)
		Error();
		return;
	}

	// Set next block
	ctrl.next = record + 1;

	// Data out phase
	DataOut();
}

//---------------------------------------------------------------------------
//
//	SYNCHRONIZE CACHE
//
//---------------------------------------------------------------------------
void FASTCALL SCSIDEV::CmdSynchronizeCache()
{
	DWORD lun;

	ASSERT(this);

	// Logical Unit
	lun = (ctrl.cmd[1] >> 5) & 0x07;
	if (!ctrl.unit[lun]) {
		Error();
		return;
	}

	// Make it do something (not implemented)...

	// status phase
	Status();
}

//---------------------------------------------------------------------------
//
//	READ DEFECT DATA(10)
//
//---------------------------------------------------------------------------
void FASTCALL SCSIDEV::CmdReadDefectData10()
{
	DWORD lun;
	ASSERT(this);

<<<<<<< HEAD
	LOGTRACE( "%s READ DEFECT DATA(10) Command ", __PRETTY_FUNCTION__);
=======
	#if defined(DISK_LOG)
	Log(Log::Normal, "SCSI - READ DEFECT DATA(10) Command ");
	#endif	// DISK_LOG
>>>>>>> 6333d3aa

	// Logical Unit
	lun = (ctrl.cmd[1] >> 5) & 0x07;
	if (!ctrl.unit[lun]) {
		Error();
		return;
	}

	// Command processing on drive
	ctrl.length = ctrl.unit[lun]->ReadDefectData10(ctrl.cmd, ctrl.buffer);
	ASSERT(ctrl.length >= 0);

	if (ctrl.length <= 4) {
		Error();
		return;
	}

	// Data-in Phase
	DataIn();
}

//---------------------------------------------------------------------------
//
//	READ TOC
//
//---------------------------------------------------------------------------
void FASTCALL SCSIDEV::CmdReadToc()
{
	DWORD lun;
	ASSERT(this);

	// Logical Unit
	lun = (ctrl.cmd[1] >> 5) & 0x07;
	if (!ctrl.unit[lun]) {
		Error();
		return;
	}

	// Command processing on drive
	ctrl.length = ctrl.unit[lun]->ReadToc(ctrl.cmd, ctrl.buffer);
	if (ctrl.length <= 0) {
		// Failure (Error)
		Error();
		return;
	}

	// Data-in Phase
	DataIn();
}

//---------------------------------------------------------------------------
//
//	PLAY AUDIO(10)
//
//---------------------------------------------------------------------------
void FASTCALL SCSIDEV::CmdPlayAudio10()
{
	DWORD lun;
	BOOL status;

	ASSERT(this);

	// Logical Unit
	lun = (ctrl.cmd[1] >> 5) & 0x07;
	if (!ctrl.unit[lun]) {
		Error();
		return;
	}

	// Command processing on drive
	status = ctrl.unit[lun]->PlayAudio(ctrl.cmd);
	if (!status) {
		// Failure (Error)
		Error();
		return;
	}

	// status phase
	Status();
}

//---------------------------------------------------------------------------
//
//	PLAY AUDIO MSF
//
//---------------------------------------------------------------------------
void FASTCALL SCSIDEV::CmdPlayAudioMSF()
{
	DWORD lun;
	BOOL status;

	ASSERT(this);

	// Logical Unit
	lun = (ctrl.cmd[1] >> 5) & 0x07;
	if (!ctrl.unit[lun]) {
		Error();
		return;
	}

	// Command processing on drive
	status = ctrl.unit[lun]->PlayAudioMSF(ctrl.cmd);
	if (!status) {
		// Failure (Error)
		Error();
		return;
	}

	// status phase
	Status();
}

//---------------------------------------------------------------------------
//
//	PLAY AUDIO TRACK
//
//---------------------------------------------------------------------------
void FASTCALL SCSIDEV::CmdPlayAudioTrack()
{
	DWORD lun;
	BOOL status;

	ASSERT(this);

	// Logical Unit
	lun = (ctrl.cmd[1] >> 5) & 0x07;
	if (!ctrl.unit[lun]) {
		Error();
		return;
	}

	// Command processing on drive
	status = ctrl.unit[lun]->PlayAudioTrack(ctrl.cmd);
	if (!status) {
		// Failure (Error)
		Error();
		return;
	}

	// status phase
	Status();
}

//---------------------------------------------------------------------------
//
//	MODE SELECT10
//
//---------------------------------------------------------------------------
void FASTCALL SCSIDEV::CmdModeSelect10()
{
	DWORD lun;

	ASSERT(this);

<<<<<<< HEAD
	LOGTRACE( "%s MODE SELECT10 Command ", __PRETTY_FUNCTION__);
=======
	#if defined(DISK_LOG)
	Log(Log::Normal, "SCSI - MODE SELECT10 Command ");
	#endif	// DISK_LOG
>>>>>>> 6333d3aa

	// Logical Unit
	lun = (ctrl.cmd[1] >> 5) & 0x07;
	if (!ctrl.unit[lun]) {
		Error();
		return;
	}

	// Command processing on drive
	ctrl.length = ctrl.unit[lun]->SelectCheck10(ctrl.cmd);
	if (ctrl.length <= 0) {
		// Failure (Error)
		Error();
		return;
	}

	// Data out phase
	DataOut();
}

//---------------------------------------------------------------------------
//
//	MODE SENSE(10)
//
//---------------------------------------------------------------------------
void FASTCALL SCSIDEV::CmdModeSense10()
{
	DWORD lun;

	ASSERT(this);

<<<<<<< HEAD
	LOGTRACE( "%s MODE SENSE(10) Command ", __PRETTY_FUNCTION__);
=======
	#if defined(DISK_LOG)
	Log(Log::Normal, "SCSI - MODE SENSE(10) Command ");
	#endif	// DISK_LOG
>>>>>>> 6333d3aa

	// Logical Unit
	lun = (ctrl.cmd[1] >> 5) & 0x07;
	if (!ctrl.unit[lun]) {
		Error();
		return;
	}

	// Command processing on drive
	ctrl.length = ctrl.unit[lun]->ModeSense10(ctrl.cmd, ctrl.buffer);
	ASSERT(ctrl.length >= 0);
	if (ctrl.length == 0) {
<<<<<<< HEAD
		LOGWARN("%s Not supported MODE SENSE(10) page $%02X", __PRETTY_FUNCTION__, (WORD)ctrl.cmd[2]);
=======
		Log(Log::Warning,"SCSI - Not supported MODE SENSE(10) page $%02X", ctrl.cmd[2]);
>>>>>>> 6333d3aa

		// Failure (Error)
		Error();
		return;
	}

	// Data-in Phase
	DataIn();
}

//---------------------------------------------------------------------------
//
//	GET MESSAGE(10)
//
//---------------------------------------------------------------------------
void FASTCALL SCSIDEV::CmdGetMessage10()
{
	DWORD lun;
	SCSIBR *bridge;

	ASSERT(this);

	// Logical Unit
	lun = (ctrl.cmd[1] >> 5) & 0x07;
	if (!ctrl.unit[lun]) {
		Error();
		return;
	}

	// Error if not a host bridge
	if ((ctrl.unit[lun]->GetID() != MAKEID('S', 'C', 'B', 'R')) &&
	    (ctrl.unit[lun]->GetID() != MAKEID('S', 'C', 'N', 'L'))){
		LOGWARN("Received a GetMessage10 command for a non-bridge unit");
		Error();
		return;
	}

	// Reallocate buffer (because it is not transfer for each block)
	if (ctrl.bufsize < 0x1000000) {
		free(ctrl.buffer);
		ctrl.bufsize = 0x1000000;
		ctrl.buffer = (BYTE *)malloc(ctrl.bufsize);
	}

	// Process with drive
	bridge = (SCSIBR*)ctrl.unit[lun];
	ctrl.length = bridge->GetMessage10(ctrl.cmd, ctrl.buffer);

	if (ctrl.length <= 0) {
		// Failure (Error)
		Error();
		return;
	}

	// Set next block
	ctrl.blocks = 1;
	ctrl.next = 1;

	// Data in phase
	DataIn();
}

//---------------------------------------------------------------------------
//
//	SEND MESSAGE(10)
//
//  This Send Message command is used by the X68000 host driver
//
//---------------------------------------------------------------------------
void FASTCALL SCSIDEV::CmdSendMessage10()
{
	DWORD lun;

	ASSERT(this);

	// Logical Unit
	lun = (ctrl.cmd[1] >> 5) & 0x07;
	if (!ctrl.unit[lun]) {
		Error();
		return;
	}

	// Error if not a host bridge
	if (ctrl.unit[lun]->GetID() != MAKEID('S', 'C', 'B', 'R')) {
		LOGERROR("Received CmdSendMessage10 for a non-bridge device");
		Error();
		return;
	}

	// Reallocate buffer (because it is not transfer for each block)
	if (ctrl.bufsize < 0x1000000) {
		free(ctrl.buffer);
		ctrl.bufsize = 0x1000000;
		ctrl.buffer = (BYTE *)malloc(ctrl.bufsize);
	}

	// Set transfer amount
	ctrl.length = ctrl.cmd[6];
	ctrl.length <<= 8;
	ctrl.length |= ctrl.cmd[7];
	ctrl.length <<= 8;
	ctrl.length |= ctrl.cmd[8];

	if (ctrl.length <= 0) {
		// Failure (Error)
		Error();
		return;
	}

	// Set next block
	ctrl.blocks = 1;
	ctrl.next = 1;

	// Light phase
	DataOut();
}

//---------------------------------------------------------------------------
//
// Retrieve Statistics (09)
//
//---------------------------------------------------------------------------
void FASTCALL SCSIDEV::CmdRetrieveStats()
{
	DWORD lun;
	SCSIDaynaPort *dayna_port;

	ASSERT(this);

	// Logical Unit
	lun = (ctrl.cmd[1] >> 5) & 0x07;
	if (!ctrl.unit[lun]) {
		Error();
		return;
	}

	// Error if not a DaynaPort SCSI Link
	if (ctrl.unit[lun]->GetID() != MAKEID('S', 'C', 'D', 'P')){
		LOGWARN("Received a CmdRetrieveStats command for a non-daynaport unit %08X", (unsigned int)ctrl.unit[lun]->GetID());
		Error();
		return;
	}

	// Process with drive
	dayna_port = (SCSIDaynaPort*)ctrl.unit[lun];
	ctrl.length = dayna_port->RetrieveStats(ctrl.cmd, ctrl.buffer);

	if (ctrl.length <= 0) {
		// Failure (Error)
		Error();
		return;
	}

	// Set next block
	ctrl.blocks = 1;
	ctrl.next = 1;

	// Data in phase
	DataIn();
}

//---------------------------------------------------------------------------
//
// Set Interface Mode (0c)
//
//---------------------------------------------------------------------------
void FASTCALL SCSIDEV::CmdSetIfaceMode()
{
	DWORD lun;
	// BOOL status;
	SCSIDaynaPort *dayna_port;

	ASSERT(this);

	LOGTRACE("%s",__PRETTY_FUNCTION__);

	// Logical Unit
	lun = (ctrl.cmd[1] >> 5) & 0x07;
	if (!ctrl.unit[lun]) {
		Error();
		return;
	}

	// Error if not a DaynaPort SCSI Link
	if (ctrl.unit[lun]->GetID() != MAKEID('S', 'C', 'D', 'P')){
		LOGWARN("%s Received a CmdRetrieveStats command for a non-daynaport unit %08X", __PRETTY_FUNCTION__, (unsigned int)ctrl.unit[lun]->GetID());
		Error();
		return;
	}

	dayna_port = (SCSIDaynaPort*)ctrl.unit[lun];

	// Check whether this command is telling us to "Set Interface Mode" 
	// or "Set MAC Address"

	ctrl.length = dayna_port->RetrieveStats(ctrl.cmd, ctrl.buffer);
	switch(ctrl.cmd[5]){
		case SCSIDaynaPort::CMD_SCSILINK_SETMODE:
			dayna_port->SetMode(ctrl.cmd, ctrl.buffer);
			Status();
			break;
		break;
		case SCSIDaynaPort::CMD_SCSILINK_SETMAC:
			ctrl.length = 6;
			// Write phase
			DataOut();
			break;
		default:
			LOGWARN("%s Unknown SetInterface command received: %02X", __PRETTY_FUNCTION__, (unsigned int)ctrl.cmd[5]);
	}
}

//---------------------------------------------------------------------------
//
// 	Set the multicast address
//
//---------------------------------------------------------------------------
void FASTCALL SCSIDEV::CmdSetMcastAddr()
{
	DWORD lun;

	ASSERT(this);

	LOGTRACE("%s Set Multicast Address Command ", __PRETTY_FUNCTION__);

	// Logical Unit
	lun = (ctrl.cmd[1] >> 5) & 0x07;
	if (!ctrl.unit[lun]) {
		Error();
		return;
	}

	if (ctrl.unit[lun]->GetID() != MAKEID('S', 'C', 'D', 'P')){
		LOGWARN("Received a SetMcastAddress command for a non-daynaport unit");
		Error();
		return;
	}

	// Command processing on drive
	ctrl.length = (DWORD)ctrl.cmd[4];
	
	// ASSERT(ctrl.length >= 0);
	if (ctrl.length == 0) {
		LOGWARN("%s Not supported SetMcastAddr Command %02X", __PRETTY_FUNCTION__, (WORD)ctrl.cmd[2]);

		// Failure (Error)
		Error();
		return;
	}

	DataOut();
}

//---------------------------------------------------------------------------
//
// 	Enable/disable Interface (0e)
//
//---------------------------------------------------------------------------
void FASTCALL SCSIDEV::CmdEnableInterface()
{
	DWORD lun=0;
	BOOL status;
	SCSIDaynaPort *dayna_port;

	ASSERT(this);

	LOGTRACE("%s",__PRETTY_FUNCTION__);

	// Logical Unit
	lun = (ctrl.cmd[1] >> 5) & 0x07;
	if (!ctrl.unit[lun]) {
		Error();
		return;
	}

	// Error if not a DaynaPort SCSI Link
	if (ctrl.unit[lun]->GetID() != MAKEID('S', 'C', 'D', 'P')){
		LOGWARN("%s Received a CmdRetrieveStats command for a non-daynaport unit %08X", __PRETTY_FUNCTION__, (unsigned int)ctrl.unit[lun]->GetID());
		Error();
		return;
	}

	dayna_port = (SCSIDaynaPort*)ctrl.unit[lun];

	// Command processing on drive
	status = dayna_port->EnableInterface(ctrl.cmd);
	if (!status) {
		// Failure (Error)
		Error();
		return;
	}

	// status phase
	Status();
}


//===========================================================================
//
//	Data Transfer
//
//===========================================================================

//---------------------------------------------------------------------------
//
//	Send data
//
//---------------------------------------------------------------------------
void FASTCALL SCSIDEV::Send()
{
	#ifdef RASCSI
	int len;
	#endif	// RASCSI
	BOOL result;

	ASSERT(this);
	ASSERT(!ctrl.bus->GetREQ());
	ASSERT(ctrl.bus->GetIO());

	#ifdef RASCSI
	//if Length! = 0, send
	if (ctrl.length != 0) {
		LOGTRACE("%s sending handhake with offset %lu, length %lu", __PRETTY_FUNCTION__, ctrl.offset, ctrl.length);

		// The Daynaport needs to have a delay after the size/flags field
		// of the read response. In the MacOS driver, it looks like the
		// driver is doing two "READ" system calls.
		if (ctrl.unit[0]->GetID() == MAKEID('S', 'C', 'D', 'P')) {
			len = ((GPIOBUS*)ctrl.bus)->SendHandShake(
				&ctrl.buffer[ctrl.offset], ctrl.length, SCSIDaynaPort::DAYNAPORT_READ_HEADER_SZ);
		}
		else
		{
			len = ctrl.bus->SendHandShake(
				&ctrl.buffer[ctrl.offset], ctrl.length, BUS::SEND_NO_DELAY);
		}

		// If you cannot send all, move to status phase
		if (len != (int)ctrl.length) {
			Error();
			return;
		}

		// offset and length
		ctrl.offset += ctrl.length;
		ctrl.length = 0;
		return;
	}
	#else
	// offset and length
	ASSERT(ctrl.length >= 1);
	ctrl.offset++;
	ctrl.length--;

	// Immediately after ACK is asserted, if the data has been
	// set by SendNext, raise the request
    	if (ctrl.length != 0) {
		// Signal line operated by the target
		ctrl.bus->SetREQ(TRUE);
		return;
	}
	#endif	// RASCSI

	// Block subtraction, result initialization
	ctrl.blocks--;
	result = TRUE;

	// Processing after data collection (read/data-in only)
	if (ctrl.phase == BUS::datain) {
		if (ctrl.blocks != 0) {
			// set next buffer (set offset, length)
			result = XferIn(ctrl.buffer);
<<<<<<< HEAD
			LOGTRACE("%s processing after data collection. Blocks: %lu", __PRETTY_FUNCTION__, ctrl.blocks);
#ifndef RASCSI
=======
			#ifndef RASCSI
>>>>>>> 6333d3aa
			ctrl.bus->SetDAT(ctrl.buffer[ctrl.offset]);
			#endif	// RASCSI
		}
	}

	// If result FALSE, move to status phase
	if (!result) {
		Error();
		return;
	}

	// Continue sending if block !=0
	if (ctrl.blocks != 0){
		LOGTRACE("%s Continuing to send. blocks = %lu", __PRETTY_FUNCTION__, ctrl.blocks);
		ASSERT(ctrl.length > 0);
		ASSERT(ctrl.offset == 0);
		#ifndef RASCSI
		// Signal line operated by the target
		ctrl.bus->SetREQ(TRUE);
		#endif	// RASCSI
		return;
	}

	// Move to next phase
	LOGTRACE("%s Move to next phase %s (%d)", __PRETTY_FUNCTION__, BUS::GetPhaseStrRaw(ctrl.phase), ctrl.phase);
	switch (ctrl.phase) {
		// Message in phase
		case BUS::msgin:
			// Completed sending response to extended message of IDENTIFY message
			if (scsi.atnmsg) {
				// flag off
				scsi.atnmsg = FALSE;

				// command phase
				Command();
			} else {
				// Bus free phase
				BusFree();
			}
			break;

		// Data-in Phase
		case BUS::datain:
			// status phase
			Status();
			break;

		// status phase
		case BUS::status:
			// Message in phase
			ctrl.length = 1;
			ctrl.blocks = 1;
			ctrl.buffer[0] = (BYTE)ctrl.message;
			MsgIn();
			break;

		// Other (impossible)
		default:
			ASSERT(FALSE);
			break;
	}
}

#ifndef RASCSI
//---------------------------------------------------------------------------
//
//	Continue data transmission.....
//
//---------------------------------------------------------------------------
void FASTCALL SCSIDEV::SendNext()
{
	ASSERT(this);

	// REQ is up
	ASSERT(ctrl.bus->GetREQ());
	ASSERT(ctrl.bus->GetIO());

	// Signal line operated by the target
	ctrl.bus->SetREQ(FALSE);

	// If there is data in the buffer, set it first
	if (ctrl.length > 1) {
		ctrl.bus->SetDAT(ctrl.buffer[ctrl.offset + 1]);
	}
}
#endif	// RASCSI

<<<<<<< HEAD
=======
#ifndef RASCSI
//---------------------------------------------------------------------------
//
//	Receive data
//
//---------------------------------------------------------------------------
void FASTCALL SCSIDEV::Receive()
{
	DWORD data;

	ASSERT(this);

	// Req is up
	ASSERT(ctrl.bus->GetREQ());
	ASSERT(!ctrl.bus->GetIO());

	// Get data
	data = (DWORD)ctrl.bus->GetDAT();

	// Signal line operated by the target
	ctrl.bus->SetREQ(FALSE);

	switch (ctrl.phase) {
		// Command phase
		case BUS::command:
			ctrl.cmd[ctrl.offset] = data;
			#if defined(DISK_LOG)
			Log(Log::Normal, "SCSI - Command phase $%02X", data);
			#endif	// DISK_LOG

			// Set the length again with the first data (offset 0)
			if (ctrl.offset == 0) {
				if (ctrl.cmd[0] >= 0x20) {
					// 10バイトCDB
					ctrl.length = 10;
				}
			}
			break;

		// Message out phase
		case BUS::msgout:
			ctrl.message = data;
			#if defined(DISK_LOG)
			Log(Log::Normal, "SCSI - Message out phase $%02X", data);
			#endif	// DISK_LOG
			break;

		// Data out phase
		case BUS::dataout:
			ctrl.buffer[ctrl.offset] = (BYTE)data;
			break;

		// Other (impossible)
		default:
			ASSERT(FALSE);
			break;
	}
}
#endif	// RASCSI

#ifdef RASCSI
>>>>>>> 6333d3aa
//---------------------------------------------------------------------------
//
//  Receive Data
//
//---------------------------------------------------------------------------
void FASTCALL SCSIDEV::Receive()
<<<<<<< HEAD
{
	int len;
=======
#else

//---------------------------------------------------------------------------
//
//	Continue receiving data
//
//---------------------------------------------------------------------------
void FASTCALL SCSIDEV::ReceiveNext()
#endif	// RASCSI
{
	#ifdef RASCSI
	int len;
	#endif	// RASCSI
>>>>>>> 6333d3aa
	BOOL result;
	int i;
	BYTE data;

	ASSERT(this);

	LOGTRACE("%s",__PRETTY_FUNCTION__);

	// REQ is low
	ASSERT(!ctrl.bus->GetREQ());
	ASSERT(!ctrl.bus->GetIO());

<<<<<<< HEAD
=======
	#ifdef RASCSI
>>>>>>> 6333d3aa
	// Length != 0 if received
	if (ctrl.length != 0) {
		LOGTRACE("%s length was != 0", __PRETTY_FUNCTION__);
		// Receive
		len = ctrl.bus->ReceiveHandShake(
			&ctrl.buffer[ctrl.offset], ctrl.length);

		// If not able to receive all, move to status phase
		if (len != (int)ctrl.length) {
			LOGERROR("%s Not able to receive all data. Going to error",__PRETTY_FUNCTION__);
			Error();
			return;
		}

		// Offset and Length
		ctrl.offset += ctrl.length;
<<<<<<< HEAD
		ctrl.length = 0;
		return;
	}
=======
		ctrl.length = 0;;
		return;
	}
	#else
	// Offset and Length
	ASSERT(ctrl.length >= 1);
	ctrl.offset++;
	ctrl.length--;

	// If length!=0, set req again
	if (ctrl.length != 0) {
		// Signal line operated by the target
		ctrl.bus->SetREQ(TRUE);
		return;
	}
	#endif	// RASCSI
>>>>>>> 6333d3aa

	// Block subtraction, result initialization
	ctrl.blocks--;
	result = TRUE;

	// Processing after receiving data (by phase)
	LOGTRACE("%s ctrl.phase: %d (%s)",__PRETTY_FUNCTION__, (int)ctrl.phase, BUS::GetPhaseStrRaw(ctrl.phase));
	switch (ctrl.phase) {

		// Data out phase
		case BUS::dataout:
			if (ctrl.blocks == 0) {
				// End with this buffer
				result = XferOut(FALSE);
			} else {
				// Continue to next buffer (set offset, length)
				result = XferOut(TRUE);
			}
			break;

		// Message out phase
		case BUS::msgout:
			ctrl.message = ctrl.buffer[0];
			if (!XferMsg(ctrl.message)) {
				// Immediately free the bus if message output fails
				BusFree();
				return;
			}

			// Clear message data in preparation for message-in
			ctrl.message = 0x00;
			break;

		default:
			break;
	}

	// If result FALSE, move to status phase
	if (!result) {
		Error();
		return;
	}

	// Continue to receive if block !=0
	if (ctrl.blocks != 0){
		ASSERT(ctrl.length > 0);
		ASSERT(ctrl.offset == 0);
<<<<<<< HEAD
=======
		#ifndef RASCSI
		// Signal line operated by the target
		ctrl.bus->SetREQ(TRUE);
		#endif	// RASCSI
>>>>>>> 6333d3aa
		return;
	}

	// Move to next phase
	switch (ctrl.phase) {
		// Command phase
		case BUS::command:
<<<<<<< HEAD
=======
		#ifdef RASCSI
>>>>>>> 6333d3aa
			// Command data transfer
			len = 6;
			if (ctrl.buffer[0] >= 0x20 && ctrl.buffer[0] <= 0x7D) {
				// 10 byte CDB
				len = 10;
			}
			for (i = 0; i < len; i++) {
				ctrl.cmd[i] = (DWORD)ctrl.buffer[i];
<<<<<<< HEAD
				LOGTRACE("%s Command $%02X",__PRETTY_FUNCTION__, (int)ctrl.cmd[i]);
			}
=======
				#if defined(DISK_LOG)
				Log(Log::Normal, "SCSI - Command $%02X", ctrl.cmd[i]);
				#endif	// DISK_LOG
			}
			#endif	// RASCSI
>>>>>>> 6333d3aa

			// Execution Phase
			Execute();
			break;

		// Message out phase
		case BUS::msgout:
			// Continue message out phase as long as ATN keeps asserting
			if (ctrl.bus->GetATN()) {
				// Data transfer is 1 byte x 1 block
				ctrl.offset = 0;
				ctrl.length = 1;
				ctrl.blocks = 1;
<<<<<<< HEAD

=======
				#ifndef RASCSI
				// Request message
				ctrl.bus->SetREQ(TRUE);
				#endif	// RASCSI
>>>>>>> 6333d3aa
				return;
			}

			// Parsing messages sent by ATN
			if (scsi.atnmsg) {
				i = 0;
				while (i < scsi.msc) {
					// Message type
					data = scsi.msb[i];

					// ABORT
					if (data == 0x06) {
<<<<<<< HEAD
						LOGTRACE("Message code ABORT $%02X", (int)data);
=======
					#if defined(DISK_LOG)
						Log(Log::Normal,"SCSI - Message code ABORT $%02X", data);
						#endif	// DISK_LOG
>>>>>>> 6333d3aa
						BusFree();
						return;
					}

					// BUS DEVICE RESET
					if (data == 0x0C) {
<<<<<<< HEAD
						LOGTRACE("Message code BUS DEVICE RESET $%02X", (int)data);
=======
						#if defined(DISK_LOG)
						Log(Log::Normal,"SCSI - Message code BUS DEVICE RESET $%02X", data);
						#endif	// DISK_LOG
>>>>>>> 6333d3aa
						scsi.syncoffset = 0;
						BusFree();
						return;
					}

					// IDENTIFY
					if (data >= 0x80) {
<<<<<<< HEAD
						LOGTRACE("Message code IDENTIFY $%02X", (int)data);
=======
						#if defined(DISK_LOG)
						Log(Log::Normal,"SCSI - Message code IDENTIFY $%02X", data);
						#endif	// DISK_LOG
>>>>>>> 6333d3aa
					}

					// Extended Message
					if (data == 0x01) {
<<<<<<< HEAD
						LOGTRACE("Message code EXTENDED MESSAGE $%02X", (int)data);
=======
						#if defined(DISK_LOG)
						Log(Log::Normal,"SCSI - Message code EXTENDED MESSAGE $%02X", data);
						#endif	// DISK_LOG
>>>>>>> 6333d3aa

						// Check only when synchronous transfer is possible
						if (!scsi.syncenable || scsi.msb[i + 2] != 0x01) {
							ctrl.length = 1;
							ctrl.blocks = 1;
							ctrl.buffer[0] = 0x07;
							MsgIn();
							return;
						}

						// Transfer period factor (limited to 50 x 4 = 200ns)
						scsi.syncperiod = scsi.msb[i + 3];
						if (scsi.syncperiod > 50) {
							scsi.syncoffset = 50;
						}

						// REQ/ACK offset(limited to 16)
						scsi.syncoffset = scsi.msb[i + 4];
						if (scsi.syncoffset > 16) {
							scsi.syncoffset = 16;
						}

						// STDR response message generation
						ctrl.length = 5;
						ctrl.blocks = 1;
						ctrl.buffer[0] = 0x01;
						ctrl.buffer[1] = 0x03;
						ctrl.buffer[2] = 0x01;
						ctrl.buffer[3] = (BYTE)scsi.syncperiod;
						ctrl.buffer[4] = (BYTE)scsi.syncoffset;
						MsgIn();
						return;
					}

					// next
					i++;
				}
			}

			// Initialize ATN message reception status
			scsi.atnmsg = FALSE;

			// Command phase
			Command();
			break;

		// Data out phase
		case BUS::dataout:
			// Flush unit
			FlushUnit();

			// status phase
			Status();
			break;

		// Other (impossible)
		default:
			ASSERT(FALSE);
			break;
	}
}

//---------------------------------------------------------------------------
//
//	Transfer MSG
//
//---------------------------------------------------------------------------
BOOL FASTCALL SCSIDEV::XferMsg(DWORD msg)
{
	ASSERT(this);
	ASSERT(ctrl.phase == BUS::msgout);

	// Save message out data
	if (scsi.atnmsg) {
		scsi.msb[scsi.msc] = (BYTE)msg;
		scsi.msc++;
		scsi.msc %= 256;
	}

	return TRUE;
}<|MERGE_RESOLUTION|>--- conflicted
+++ resolved
@@ -82,13 +82,7 @@
 
 	// Check to see if the reset signal was asserted
 	if (ctrl.bus->GetRST()) {
-<<<<<<< HEAD
 		LOGWARN("RESET signal received!");
-=======
-		#if defined(DISK_LOG)
-		Log(Log::Normal, "SCSI - RESET信号受信");
-		#endif	// DISK_LOG
->>>>>>> 6333d3aa
 
 		// Reset the controller
 		Reset();
@@ -167,13 +161,7 @@
 	// Phase change
 	if (ctrl.phase != BUS::busfree) {
 
-<<<<<<< HEAD
 		LOGTRACE( "%s Bus free phase", __PRETTY_FUNCTION__);
-=======
-		#if defined(DISK_LOG)
-		Log(Log::Normal, "SCSI - Bus free phase");
-		#endif	// DISK_LOG
->>>>>>> 6333d3aa
 
 		// Phase setting
 		ctrl.phase = BUS::busfree;
@@ -224,13 +212,7 @@
 			return;
 		}
 
-<<<<<<< HEAD
 		LOGTRACE("%s Selection Phase ID=%d (with device)", __PRETTY_FUNCTION__, (int)ctrl.m_scsi_id);
-=======
-		#if defined(DISK_LOG)
-		Log(Log::Normal,"SCSI - Selection Phase ID=%d (with device)", ctrl.id);
-		#endif	// DISK_LOG
->>>>>>> 6333d3aa
 
 		// Phase setting
 		ctrl.phase = BUS::selection;
@@ -260,13 +242,7 @@
 {
 	ASSERT(this);
 
-<<<<<<< HEAD
 	LOGTRACE( "%s Execution phase command $%02X", __PRETTY_FUNCTION__, (unsigned int)ctrl.cmd[0]);
-=======
-	#if defined(DISK_LOG)
-	Log(Log::Normal, "SCSI - Execution phase command $%02X", ctrl.cmd[0]);
-	#endif	// DISK_LOG
->>>>>>> 6333d3aa
 
 	// Phase Setting
 	ctrl.phase = BUS::execute;
@@ -357,34 +333,33 @@
 			CmdModeSelect();
 			return;
 
-<<<<<<< HEAD
+		// RESERVE(6) 
+		case eCmdReserve6:
+			LOGDEBUG("++++ CMD ++++ %s Received eCmdReserve6", __PRETTY_FUNCTION__);
+			CmdReserve6();
+			return;
+		
+		// RESERVE(10)
+		case eCmdReserve10:
+			LOGDEBUG("++++ CMD ++++ %s Received eCmdReserve10", __PRETTY_FUNCTION__);
+			CmdReserve10();
+			return;
+
+		// RELEASE(6)
+		case eCmdRelease6:
+			LOGDEBUG("++++ CMD ++++ %s Received eCmdRelease6", __PRETTY_FUNCTION__);
+			CmdRelease6();
+			return;
+		
+		// RELEASE(10)
+		case eCmdRelease10:
+			LOGDEBUG("++++ CMD ++++ %s Received eCmdRelease10", __PRETTY_FUNCTION__);
+			CmdRelease10();
+			return;
+
 		// MODE SENSE
 		case eCmdModeSense:
 			LOGDEBUG("++++ CMD ++++ %s Received eCmdModeSense", __PRETTY_FUNCTION__);
-=======
-		// RESERVE(6) 
-		case 0x16:
-			CmdReserve6();
-			return;
-		
-		// RESERVE(10)
-		case 0x56:
-			CmdReserve10();
-			return;
-
-		// RELEASE(6)
-		case 0x17:
-			CmdRelease6();
-			return;
-		
-		// RELEASE(10)
-		case 0x57:
-			CmdRelease10();
-			return;
-
-		// MDOE SENSE
-		case 0x1a:
->>>>>>> 6333d3aa
 			CmdModeSense();
 			return;
 
@@ -486,12 +461,6 @@
 	}
 	return;
 
-<<<<<<< HEAD
-=======
-	// No other support
-	Log(Log::Normal, "SCSI - Unsupported command received: $%02X", ctrl.cmd[0]);
-	CmdInvalid();
->>>>>>> 6333d3aa
 }
 
 //---------------------------------------------------------------------------
@@ -507,13 +476,7 @@
 	// Phase change
 	if (ctrl.phase != BUS::msgout) {
 
-<<<<<<< HEAD
 		LOGTRACE("Message Out Phase");
-=======
-		#if defined(DISK_LOG)
-		Log(Log::Normal, "SCSI - Message Out Phase");	// Message out phase after selection
-		#endif	// DISK_LOG
->>>>>>> 6333d3aa
 
 	        // process the IDENTIFY message
 		if (ctrl.phase == BUS::selection) {
@@ -542,29 +505,8 @@
 		return;
 	}
 
-<<<<<<< HEAD
 	// Receive
 	Receive();
-=======
-	#ifdef RASCSI
-	// Receive
-	Receive();
-	#else
-
-	// Requesting
-	if (ctrl.bus->GetREQ()) {
-		// Sent by the initiator
-		if (ctrl.bus->GetACK()) {
-			Receive();
-		}
-	} else {
-		// Request the initator to
-		if (!ctrl.bus->GetACK()) {
-			ReceiveNext();
-		}
-	}
-	#endif	// RASCSI
->>>>>>> 6333d3aa
 }
 
 //---------------------------------------------------------------------------
@@ -595,13 +537,7 @@
 		return;
 	}
 
-<<<<<<< HEAD
 	LOGTRACE( "%s Error (to status phase)", __PRETTY_FUNCTION__);
-=======
-	#if defined(DISK_LOG)
-	Log(Log::Normal, "SCSI - Error (to status phase)");
-	#endif	// DISK_LOG
->>>>>>> 6333d3aa
 
 	// Set status and message(CHECK CONDITION)
 	ctrl.status = 0x02;
@@ -631,13 +567,7 @@
 
 	ASSERT(this);
 
-<<<<<<< HEAD
 	LOGTRACE("%s INQUIRY Command", __PRETTY_FUNCTION__);
-=======
-	#if defined(DISK_LOG)
-	Log(Log::Normal, "SCSI - INQUIRY Command");
-	#endif	// DISK_LOG
->>>>>>> 6333d3aa
 
 	// Find a valid unit
 	disk = NULL;
@@ -685,13 +615,7 @@
 
 	ASSERT(this);
 
-<<<<<<< HEAD
 	LOGTRACE( "%s MODE SELECT Command", __PRETTY_FUNCTION__);
-=======
-	#if defined(DISK_LOG)
-	Log(Log::Normal, "SCSI - MODE SELECT Command");
-	#endif	// DISK_LOG
->>>>>>> 6333d3aa
 
 	// Logical Unit
 	lun = (ctrl.cmd[1] >> 5) & 0x07;
@@ -712,73 +636,81 @@
 	DataOut();
 }
 
-// The following commands RESERVE(6), RESERVE(10), RELEASE(6) and RELEASE(10)
-// are not properly implemented. These commands are used in multi-initator environments
-// which this project is not targeted at.  For now, we simply reply with an OK.
-// -phrax 2021-03-06
-
 //---------------------------------------------------------------------------
 //
 //	RESERVE(6)
 //
+//  The reserve/release commands are only used in multi-initiator
+//  environments. RaSCSI doesn't support this use case. However, some old
+//  versions of Solaris will issue the reserve/release commands. We will
+//  just respond with an OK status.
+//
 //---------------------------------------------------------------------------
 void FASTCALL SCSIDEV::CmdReserve6()
 {
 	ASSERT(this);
-	#if defined(DISK_LOG)
-	Log(Log::Normal, "SCSI - RESERVE(6) Command");
-	#endif	// DISK_LOG
+	
+	LOGTRACE( "%s Reserve(6) Command", __PRETTY_FUNCTION__);
 
 	// status phase
-        Status();
+	Status();
 }
 
 //---------------------------------------------------------------------------
 //
 //	RESERVE(10)
 //
+//  The reserve/release commands are only used in multi-initiator
+//  environments. RaSCSI doesn't support this use case. However, some old
+//  versions of Solaris will issue the reserve/release commands. We will
+//  just respond with an OK status.
+//
 //---------------------------------------------------------------------------
 void FASTCALL SCSIDEV::CmdReserve10()
 {
 	ASSERT(this);
-	#if defined(DISK_LOG)
-	Log(Log::Normal, "SCSI - RESERVE(10) Command");
-	#endif	// DISK_LOG
+	LOGTRACE( "%s Reserve(10) Command", __PRETTY_FUNCTION__);
 
 	// status phase
-        Status();
+	Status();
 }
 
 //---------------------------------------------------------------------------
 //
 //	RELEASE(6)
 //
+//  The reserve/release commands are only used in multi-initiator
+//  environments. RaSCSI doesn't support this use case. However, some old
+//  versions of Solaris will issue the reserve/release commands. We will
+//  just respond with an OK status.
+//
 //---------------------------------------------------------------------------
 void FASTCALL SCSIDEV::CmdRelease6()
 {
 	ASSERT(this);
-	#if defined(DISK_LOG)
-	Log(Log::Normal, "SCSI - RELEASE(6) Command");
-	#endif	// DISK_LOG
+	LOGTRACE( "%s Release(6) Command", __PRETTY_FUNCTION__);
 
 	// status phase
-        Status();
+	Status();
 }
 
 //---------------------------------------------------------------------------
 //
 //	RELEASE(10)
 //
+//  The reserve/release commands are only used in multi-initiator
+//  environments. RaSCSI doesn't support this use case. However, some old
+//  versions of Solaris will issue the reserve/release commands. We will
+//  just respond with an OK status.
+//
 //---------------------------------------------------------------------------
 void FASTCALL SCSIDEV::CmdRelease10()
 {
 	ASSERT(this);
-	#if defined(DISK_LOG)
-	Log(Log::Normal, "SCSI - RELEASE(10) Command");
-	#endif	// DISK_LOG
+	LOGTRACE( "%s Release(10) Command", __PRETTY_FUNCTION__);
 
 	// status phase
-        Status();
+	Status();
 }
 
 //---------------------------------------------------------------------------
@@ -792,13 +724,7 @@
 
 	ASSERT(this);
 
-<<<<<<< HEAD
 	LOGTRACE( "%s MODE SENSE Command ", __PRETTY_FUNCTION__);
-=======
-	#if defined(DISK_LOG)
-	Log(Log::Normal, "SCSI - MODE SENSE Command ");
-	#endif	// DISK_LOG
->>>>>>> 6333d3aa
 
 	// Logical Unit
 	lun = (ctrl.cmd[1] >> 5) & 0x07;
@@ -811,11 +737,7 @@
 	ctrl.length = ctrl.unit[lun]->ModeSense(ctrl.cmd, ctrl.buffer);
 	ASSERT(ctrl.length >= 0);
 	if (ctrl.length == 0) {
-<<<<<<< HEAD
 		LOGWARN("%s Not supported MODE SENSE page $%02X",__PRETTY_FUNCTION__, (unsigned int)ctrl.cmd[2]);
-=======
-		Log(Log::Warning,"SCSI - Not supported MODE SENSE page $%02X", ctrl.cmd[2]);
->>>>>>> 6333d3aa
 
 		// Failure (Error)
 		Error();
@@ -838,13 +760,7 @@
 
 	ASSERT(this);
 
-<<<<<<< HEAD
 	LOGTRACE( "%s START STOP UNIT Command ", __PRETTY_FUNCTION__);
-=======
-	#if defined(DISK_LOG)
-	Log(Log::Normal, "SCSI - START STOP UNIT Command ");
-	#endif	// DISK_LOG
->>>>>>> 6333d3aa
 
 	// Logical Unit
 	lun = (ctrl.cmd[1] >> 5) & 0x07;
@@ -877,13 +793,7 @@
 
 	ASSERT(this);
 
-<<<<<<< HEAD
 	LOGTRACE( "%s SEND DIAGNOSTIC Command ", __PRETTY_FUNCTION__);
-=======
-	#if defined(DISK_LOG)
-	Log(Log::Normal, "SCSI - SEND DIAGNOSTIC Command ");
-	#endif	// DISK_LOG
->>>>>>> 6333d3aa
 
 	// Logical Unit
 	lun = (ctrl.cmd[1] >> 5) & 0x07;
@@ -916,13 +826,7 @@
 
 	ASSERT(this);
 
-<<<<<<< HEAD
 	LOGTRACE( "%s PREVENT/ALLOW MEDIUM REMOVAL Command ", __PRETTY_FUNCTION__);
-=======
-	#if defined(DISK_LOG)
-	Log(Log::Normal, "SCSI - PREVENT/ALLOW MEDIUM REMOVAL Command ");
-	#endif	// DISK_LOG
->>>>>>> 6333d3aa
 
 	// Logical Unit
 	lun = (ctrl.cmd[1] >> 5) & 0x07;
@@ -955,13 +859,7 @@
 
 	ASSERT(this);
 
-<<<<<<< HEAD
 	LOGTRACE( "%s READ CAPACITY Command ", __PRETTY_FUNCTION__);
-=======
-	#if defined(DISK_LOG)
-	Log(Log::Normal, "SCSI - READ CAPACITY Command ");
-	#endif	// DISK_LOG
->>>>>>> 6333d3aa
 
 	// Logical Unit
 	lun = (ctrl.cmd[1] >> 5) & 0x07;
@@ -1022,13 +920,7 @@
 	ctrl.blocks <<= 8;
 	ctrl.blocks |= ctrl.cmd[8];
 
-<<<<<<< HEAD
 	LOGTRACE("%s READ(10) command record=%08X block=%d", __PRETTY_FUNCTION__, (unsigned int)record, (int)ctrl.blocks);
-=======
-	#if defined(DISK_LOG)
-	Log(Log::Normal, "SCSI - READ(10) command record=%08X block=%d", record, ctrl.blocks);
-	#endif	// DISK_LOG
->>>>>>> 6333d3aa
 
 	// Do not process 0 blocks
 	if (ctrl.blocks == 0) {
@@ -1088,13 +980,7 @@
 	ctrl.blocks <<= 8;
 	ctrl.blocks |= ctrl.cmd[8];
 
-<<<<<<< HEAD
 	LOGTRACE("%s WRTIE(10) command record=%08X blocks=%d",__PRETTY_FUNCTION__, (unsigned int)record, (unsigned int)ctrl.blocks);
-=======
-	#if defined(DISK_LOG)
-	Log(Log::Normal,"SCSI - WRTIE(10) command record=%08X blocks=%d", record, ctrl.blocks);
-	#endif	// DISK_LOG
->>>>>>> 6333d3aa
 
 	// Do not process 0 blocks
 	if (ctrl.blocks == 0) {
@@ -1129,13 +1015,7 @@
 
 	ASSERT(this);
 
-<<<<<<< HEAD
 	LOGTRACE( "%s SEEK(10) Command ", __PRETTY_FUNCTION__);
-=======
-	#if defined(DISK_LOG)
-	Log(Log::Normal, "SCSI - SEEK(10) Command ");
-	#endif	// DISK_LOG
->>>>>>> 6333d3aa
 
 	// Logical Unit
 	lun = (ctrl.cmd[1] >> 5) & 0x07;
@@ -1188,13 +1068,7 @@
 	ctrl.blocks <<= 8;
 	ctrl.blocks |= ctrl.cmd[8];
 
-<<<<<<< HEAD
 	LOGTRACE("%s VERIFY command record=%08X blocks=%d",__PRETTY_FUNCTION__, (unsigned int)record, (int)ctrl.blocks);
-=======
-	#if defined(DISK_LOG)
-	Log(Log::Normal,"SCSI - VERIFY command record=%08X blocks=%d", record, ctrl.blocks);
-	#endif	// DISK_LOG
->>>>>>> 6333d3aa
 
 	// Do not process 0 blocks
 	if (ctrl.blocks == 0) {
@@ -1266,13 +1140,7 @@
 	DWORD lun;
 	ASSERT(this);
 
-<<<<<<< HEAD
 	LOGTRACE( "%s READ DEFECT DATA(10) Command ", __PRETTY_FUNCTION__);
-=======
-	#if defined(DISK_LOG)
-	Log(Log::Normal, "SCSI - READ DEFECT DATA(10) Command ");
-	#endif	// DISK_LOG
->>>>>>> 6333d3aa
 
 	// Logical Unit
 	lun = (ctrl.cmd[1] >> 5) & 0x07;
@@ -1427,13 +1295,7 @@
 
 	ASSERT(this);
 
-<<<<<<< HEAD
 	LOGTRACE( "%s MODE SELECT10 Command ", __PRETTY_FUNCTION__);
-=======
-	#if defined(DISK_LOG)
-	Log(Log::Normal, "SCSI - MODE SELECT10 Command ");
-	#endif	// DISK_LOG
->>>>>>> 6333d3aa
 
 	// Logical Unit
 	lun = (ctrl.cmd[1] >> 5) & 0x07;
@@ -1465,13 +1327,7 @@
 
 	ASSERT(this);
 
-<<<<<<< HEAD
 	LOGTRACE( "%s MODE SENSE(10) Command ", __PRETTY_FUNCTION__);
-=======
-	#if defined(DISK_LOG)
-	Log(Log::Normal, "SCSI - MODE SENSE(10) Command ");
-	#endif	// DISK_LOG
->>>>>>> 6333d3aa
 
 	// Logical Unit
 	lun = (ctrl.cmd[1] >> 5) & 0x07;
@@ -1484,11 +1340,7 @@
 	ctrl.length = ctrl.unit[lun]->ModeSense10(ctrl.cmd, ctrl.buffer);
 	ASSERT(ctrl.length >= 0);
 	if (ctrl.length == 0) {
-<<<<<<< HEAD
 		LOGWARN("%s Not supported MODE SENSE(10) page $%02X", __PRETTY_FUNCTION__, (WORD)ctrl.cmd[2]);
-=======
-		Log(Log::Warning,"SCSI - Not supported MODE SENSE(10) page $%02X", ctrl.cmd[2]);
->>>>>>> 6333d3aa
 
 		// Failure (Error)
 		Error();
@@ -1861,12 +1713,8 @@
 		if (ctrl.blocks != 0) {
 			// set next buffer (set offset, length)
 			result = XferIn(ctrl.buffer);
-<<<<<<< HEAD
 			LOGTRACE("%s processing after data collection. Blocks: %lu", __PRETTY_FUNCTION__, ctrl.blocks);
 #ifndef RASCSI
-=======
-			#ifndef RASCSI
->>>>>>> 6333d3aa
 			ctrl.bus->SetDAT(ctrl.buffer[ctrl.offset]);
 			#endif	// RASCSI
 		}
@@ -1954,94 +1802,14 @@
 }
 #endif	// RASCSI
 
-<<<<<<< HEAD
-=======
-#ifndef RASCSI
-//---------------------------------------------------------------------------
-//
-//	Receive data
+//---------------------------------------------------------------------------
+//
+//  Receive Data
 //
 //---------------------------------------------------------------------------
 void FASTCALL SCSIDEV::Receive()
 {
-	DWORD data;
-
-	ASSERT(this);
-
-	// Req is up
-	ASSERT(ctrl.bus->GetREQ());
-	ASSERT(!ctrl.bus->GetIO());
-
-	// Get data
-	data = (DWORD)ctrl.bus->GetDAT();
-
-	// Signal line operated by the target
-	ctrl.bus->SetREQ(FALSE);
-
-	switch (ctrl.phase) {
-		// Command phase
-		case BUS::command:
-			ctrl.cmd[ctrl.offset] = data;
-			#if defined(DISK_LOG)
-			Log(Log::Normal, "SCSI - Command phase $%02X", data);
-			#endif	// DISK_LOG
-
-			// Set the length again with the first data (offset 0)
-			if (ctrl.offset == 0) {
-				if (ctrl.cmd[0] >= 0x20) {
-					// 10バイトCDB
-					ctrl.length = 10;
-				}
-			}
-			break;
-
-		// Message out phase
-		case BUS::msgout:
-			ctrl.message = data;
-			#if defined(DISK_LOG)
-			Log(Log::Normal, "SCSI - Message out phase $%02X", data);
-			#endif	// DISK_LOG
-			break;
-
-		// Data out phase
-		case BUS::dataout:
-			ctrl.buffer[ctrl.offset] = (BYTE)data;
-			break;
-
-		// Other (impossible)
-		default:
-			ASSERT(FALSE);
-			break;
-	}
-}
-#endif	// RASCSI
-
-#ifdef RASCSI
->>>>>>> 6333d3aa
-//---------------------------------------------------------------------------
-//
-//  Receive Data
-//
-//---------------------------------------------------------------------------
-void FASTCALL SCSIDEV::Receive()
-<<<<<<< HEAD
-{
 	int len;
-=======
-#else
-
-//---------------------------------------------------------------------------
-//
-//	Continue receiving data
-//
-//---------------------------------------------------------------------------
-void FASTCALL SCSIDEV::ReceiveNext()
-#endif	// RASCSI
-{
-	#ifdef RASCSI
-	int len;
-	#endif	// RASCSI
->>>>>>> 6333d3aa
 	BOOL result;
 	int i;
 	BYTE data;
@@ -2054,10 +1822,6 @@
 	ASSERT(!ctrl.bus->GetREQ());
 	ASSERT(!ctrl.bus->GetIO());
 
-<<<<<<< HEAD
-=======
-	#ifdef RASCSI
->>>>>>> 6333d3aa
 	// Length != 0 if received
 	if (ctrl.length != 0) {
 		LOGTRACE("%s length was != 0", __PRETTY_FUNCTION__);
@@ -2074,28 +1838,9 @@
 
 		// Offset and Length
 		ctrl.offset += ctrl.length;
-<<<<<<< HEAD
 		ctrl.length = 0;
 		return;
 	}
-=======
-		ctrl.length = 0;;
-		return;
-	}
-	#else
-	// Offset and Length
-	ASSERT(ctrl.length >= 1);
-	ctrl.offset++;
-	ctrl.length--;
-
-	// If length!=0, set req again
-	if (ctrl.length != 0) {
-		// Signal line operated by the target
-		ctrl.bus->SetREQ(TRUE);
-		return;
-	}
-	#endif	// RASCSI
->>>>>>> 6333d3aa
 
 	// Block subtraction, result initialization
 	ctrl.blocks--;
@@ -2143,13 +1888,6 @@
 	if (ctrl.blocks != 0){
 		ASSERT(ctrl.length > 0);
 		ASSERT(ctrl.offset == 0);
-<<<<<<< HEAD
-=======
-		#ifndef RASCSI
-		// Signal line operated by the target
-		ctrl.bus->SetREQ(TRUE);
-		#endif	// RASCSI
->>>>>>> 6333d3aa
 		return;
 	}
 
@@ -2157,10 +1895,6 @@
 	switch (ctrl.phase) {
 		// Command phase
 		case BUS::command:
-<<<<<<< HEAD
-=======
-		#ifdef RASCSI
->>>>>>> 6333d3aa
 			// Command data transfer
 			len = 6;
 			if (ctrl.buffer[0] >= 0x20 && ctrl.buffer[0] <= 0x7D) {
@@ -2169,16 +1903,8 @@
 			}
 			for (i = 0; i < len; i++) {
 				ctrl.cmd[i] = (DWORD)ctrl.buffer[i];
-<<<<<<< HEAD
 				LOGTRACE("%s Command $%02X",__PRETTY_FUNCTION__, (int)ctrl.cmd[i]);
 			}
-=======
-				#if defined(DISK_LOG)
-				Log(Log::Normal, "SCSI - Command $%02X", ctrl.cmd[i]);
-				#endif	// DISK_LOG
-			}
-			#endif	// RASCSI
->>>>>>> 6333d3aa
 
 			// Execution Phase
 			Execute();
@@ -2192,14 +1918,6 @@
 				ctrl.offset = 0;
 				ctrl.length = 1;
 				ctrl.blocks = 1;
-<<<<<<< HEAD
-
-=======
-				#ifndef RASCSI
-				// Request message
-				ctrl.bus->SetREQ(TRUE);
-				#endif	// RASCSI
->>>>>>> 6333d3aa
 				return;
 			}
 
@@ -2212,26 +1930,14 @@
 
 					// ABORT
 					if (data == 0x06) {
-<<<<<<< HEAD
 						LOGTRACE("Message code ABORT $%02X", (int)data);
-=======
-					#if defined(DISK_LOG)
-						Log(Log::Normal,"SCSI - Message code ABORT $%02X", data);
-						#endif	// DISK_LOG
->>>>>>> 6333d3aa
 						BusFree();
 						return;
 					}
 
 					// BUS DEVICE RESET
 					if (data == 0x0C) {
-<<<<<<< HEAD
 						LOGTRACE("Message code BUS DEVICE RESET $%02X", (int)data);
-=======
-						#if defined(DISK_LOG)
-						Log(Log::Normal,"SCSI - Message code BUS DEVICE RESET $%02X", data);
-						#endif	// DISK_LOG
->>>>>>> 6333d3aa
 						scsi.syncoffset = 0;
 						BusFree();
 						return;
@@ -2239,24 +1945,12 @@
 
 					// IDENTIFY
 					if (data >= 0x80) {
-<<<<<<< HEAD
 						LOGTRACE("Message code IDENTIFY $%02X", (int)data);
-=======
-						#if defined(DISK_LOG)
-						Log(Log::Normal,"SCSI - Message code IDENTIFY $%02X", data);
-						#endif	// DISK_LOG
->>>>>>> 6333d3aa
 					}
 
 					// Extended Message
 					if (data == 0x01) {
-<<<<<<< HEAD
 						LOGTRACE("Message code EXTENDED MESSAGE $%02X", (int)data);
-=======
-						#if defined(DISK_LOG)
-						Log(Log::Normal,"SCSI - Message code EXTENDED MESSAGE $%02X", data);
-						#endif	// DISK_LOG
->>>>>>> 6333d3aa
 
 						// Check only when synchronous transfer is possible
 						if (!scsi.syncenable || scsi.msb[i + 2] != 0x01) {
