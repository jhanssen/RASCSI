--- conflicted
+++ resolved
@@ -461,11 +461,6 @@
 {
 	ctrl->length = ModeSense6(ctrl->cmd, ctrl->buffer);
 	if (ctrl->length <= 0) {
-<<<<<<< HEAD
-		LOGWARN("%s Unsupported mode page $%02X",__PRETTY_FUNCTION__, (unsigned int)ctrl->cmd[2]);
-
-=======
->>>>>>> 089dc302
 		controller->Error();
 		return;
 	}
@@ -477,11 +472,6 @@
 {
 	ctrl->length = ModeSense10(ctrl->cmd, ctrl->buffer);
 	if (ctrl->length <= 0) {
-<<<<<<< HEAD
-		LOGWARN("%s Unsupported mode page $%02X", __PRETTY_FUNCTION__, (unsigned int)ctrl->cmd[2]);
-
-=======
->>>>>>> 089dc302
 		controller->Error();
 		return;
 	}
