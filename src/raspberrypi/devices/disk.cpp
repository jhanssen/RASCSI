--- conflicted
+++ resolved
@@ -20,12 +20,7 @@
 #include "exceptions.h"
 #include "disk.h"
 #include "mode_page_device.h"
-<<<<<<< HEAD
-#include <sstream>
-#include "../rascsi.h"
 #include "file_access/file_access_factory.h"
-=======
->>>>>>> ba8ad2e7
 
 using namespace scsi_defs;
 
@@ -391,12 +386,7 @@
 
 void Disk::SynchronizeCache10(SASIDEV *controller)
 {
-<<<<<<< HEAD
-	//Flush the RaSCSI cache
-	disk.dcache->Save();
-=======
 	FlushCache();
->>>>>>> ba8ad2e7
 
 	controller->Status();
 }
