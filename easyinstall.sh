#!/usr/bin/env bash

# BSD 3-Clause License
# Author @sonique6784
# Copyright (c) 2020, sonique6784

function showRaSCSILogo(){
logo="""
    .~~.   .~~.\n
  '. \ ' ' / .'\n
   .╔═══════╗.\n
  : ║|¯¯¯¯¯|║ :\n
 ~ (║|_____|║) ~\n
( : ║ .  __ ║ : )\n
 ~ .╚╦═════╦╝. ~\n
  (  ¯¯¯¯¯¯¯  ) RaSCSI Assistant\n
   '~ .~~~. ~'\n
       '~'\n
"""
echo -e $logo
}

function showMacNetworkWired(){
logo="""
                              .-~-.-~~~-.~-.\n
 ╔═══════╗                  .(              )\n
 ║|¯¯¯¯¯|║                 /               \`.\n
 ║|_____|║>--------------<~               .   )\n
 ║ .  __ ║                 (              :'-'\n
 ╚╦═════╦╝                  ~-.________.:'\n
  ¯¯¯¯¯¯¯\n
"""
echo -e $logo
}

function showMacNetworkWireless(){
logo="""
                              .-~-.-~~~-.~-.\n
 ╔═══════╗        .(       .(              )\n
 ║|¯¯¯¯¯|║  .(  .(        /               \`.\n
 ║|_____|║ .o    o       ~               .   )\n
 ║ .  __ ║  '(  '(        (              :'-'\n
 ╚╦═════╦╝        '(       ~-.________.:'\n
  ¯¯¯¯¯¯¯\n
"""
echo -e $logo
}

BASE="$HOME/RASCSI"
VIRTUAL_DRIVER_PATH="$HOME/images"
CFG_PATH="$HOME/.config/rascsi"
WEBINSTDIR="$BASE/src/web"
HFS_FORMAT=/usr/bin/hformat
HFDISK_BIN=/usr/bin/hfdisk
LIDO_DRIVER=$BASE/lido-driver.img
GIT_BRANCH=$(git rev-parse --abbrev-ref HEAD)
GIT_REMOTE=${GIT_REMOTE:-origin}

set -e

function initialChecks() {
    currentUser=$(whoami)
    if [ "pi" != "$currentUser" ]; then
        echo "You must use 'pi' user (current: $currentUser)"
        exit 1
    fi

    if [ ! -d "$BASE" ]; then
        echo "You must checkout RASCSI repo into $BASE"
        echo "$ git clone git@github.com:akuker/RASCSI.git"
        exit 2
    fi
}

# install all dependency packages for RaSCSI Service
function installPackages() {
    sudo apt-get update && sudo apt-get install git libspdlog-dev libpcap-dev genisoimage python3 python3-venv nginx libpcap-dev protobuf-compiler bridge-utils python3-dev libev-dev libevdev2 -y </dev/null
}

# compile and install RaSCSI Service
function installRaScsi() {
<<<<<<< HEAD
    printenv

    sudo systemctl stop rascsi
=======
    stopRaScsiScreen
    stopRaScsi
>>>>>>> e3794619

    if [ -f /etc/systemd/system/rascsi.service ]; then
        sudo cp /etc/systemd/system/rascsi.service /etc/systemd/system/rascsi.service.old
        SYSTEMD_BACKUP=true
        echo "Existing version of rascsi.service detected; Backing up to rascsi.service.old"
    else
        SYSTEMD_BACKUP=false
    fi

<<<<<<< HEAD
    cd ~/RASCSI/src/raspberrypi
    make clean
    make all CONNECT_TYPE=${CONNECT_TYPE-FULLSPEC}
    echo "++++ Doing Make install"
    sudo make install CONNECT_TYPE=${CONNECT_TYPE-FULLSPEC}
    echo "++++ Done with Make"
    set -v
    if [ "$PI_GEN" != "pi-gen" ]; then
        echo "++++ Doing sudoIsReady check CI: $CI"
        #sudoIsReady=$(sudo grep -c "rascsi" /etc/sudoers)
	sudoIsReady="1"
        echo "++++ Done with sudoIsready"
    else
        echo "++++ Setting sudoIsReady=0 $CI Pi-gen is $PI_GEN"
        sudoIsReady="0"
        echo "++++ Running CI build... assuming need to setup sudo"
    fi
=======
    cd "$BASE/src/raspberrypi" || exit 1

    ( make clean && make all CONNECT_TYPE="${CONNECT_TYPE-FULLSPEC}" && sudo make install CONNECT_TYPE="${CONNECT_TYPE-FULLSPEC}" ) </dev/null
>>>>>>> e3794619

    if [[ `sudo grep -c "rascsi" /etc/sudoers` -eq 0 ]]; then
        sudo bash -c 'echo "
# Allow the web server to restart the rascsi service
www-data ALL=NOPASSWD: /bin/systemctl restart rascsi.service
www-data ALL=NOPASSWD: /bin/systemctl stop rascsi.service
# Allow the web server to reboot the raspberry pi
www-data ALL=NOPASSWD: /sbin/shutdown, /sbin/reboot
" >> /etc/sudoers'
    else
        echo "The sudoers file is already modified for rascsi-web."
    fi
    echo "++++ Done with sudo bash"

    sudo systemctl daemon-reload
    sudo systemctl restart rsyslog
    sudo systemctl enable rascsi # optional - start rascsi at boot
    sudo systemctl start rascsi
<<<<<<< HEAD
    echo "++++ Done with installRaSCSI"
    set +v
=======

    startRaScsiScreen
>>>>>>> e3794619
}

# install everything required to run an HTTP server (Nginx + Python Flask App)
function installRaScsiWebInterface() {
<<<<<<< HEAD
    echo "++++ starting install RaSCSI WEb Interface"
    if [ -f ~/RASCSI/src/web/rascsi_interface_pb2.py ]; then
        rm ~/RASCSI/src/web/rascsi_interface_pb2.py
=======
    if [ -f "$WEBINSTDIR/rascsi_interface_pb2.py" ]; then
        rm "$WEBINSTDIR/rascsi_interface_pb2.py"
>>>>>>> e3794619
	echo "Deleting old Python protobuf library rascsi_interface_pb2.py"
    fi
    echo "Compiling the Python protobuf library rascsi_interface_pb2.py..."
    protoc -I="$BASE/src/raspberrypi/" --python_out="$WEBINSTDIR" rascsi_interface.proto

    sudo cp -f "$BASE/src/web/service-infra/nginx-default.conf" /etc/nginx/sites-available/default
    sudo cp -f "$BASE/src/web/service-infra/502.html" /var/www/html/502.html

    sudo usermod -a -G pi www-data

<<<<<<< HEAD
    if [ "$PI_GEN" != "pi-gen" ]; then
        sudo systemctl reload nginx
    fi
=======
    sudo systemctl reload nginx || true
>>>>>>> e3794619

    echo "Installing the rascsi-web.service configuration..."
    sudo cp -f "$BASE/src/web/service-infra/rascsi-web.service" /etc/systemd/system/rascsi-web.service

    sudo systemctl daemon-reload
    sudo systemctl enable rascsi-web
    sudo systemctl start rascsi-web
}

function installRaScsiScreen() {
    echo "IMPORTANT: This configuration requires a OLED screen to be installed onto your RaSCSI board."
    echo "See wiki for more information: https://github.com/akuker/RASCSI/wiki/OLED-Status-Display-(Optional)"
    echo ""
    echo "Do you want to use the recommended screen rotation (180 degrees)?"
    echo "Press Y/n and Enter, or CTRL-C to exit"
    read REPLY

    if [ "$REPLY" == "N" ] || [ "$REPLY" == "n" ]; then
        echo "Proceeding with 0 degrees rotation."
        ROTATION="0"
    else
        echo "Proceeding with 180 degrees rotation."
        ROTATION="180"
    fi

    stopRaScsiScreen
    updateRaScsiGit

    sudo apt-get update && sudo apt-get install python3-dev python3-pip python3-venv libjpeg-dev libpng-dev libopenjp2-7-dev i2c-tools -y </dev/null

    if [ -f "$BASE/src/oled_monitor/rascsi_interface_pb2.py" ]; then
        rm "$BASE/src/oled_monitor/rascsi_interface_pb2.py"
        echo "Deleting old Python protobuf library rascsi_interface_pb2.py"
    fi
    echo "Compiling the Python protobuf library rascsi_interface_pb2.py..."
    protoc -I="$BASE/src/raspberrypi/" --python_out="$BASE/src/oled_monitor" rascsi_interface.proto

    if [[ $(grep -c "^dtparam=i2c_arm=on" /boot/config.txt) -ge 1 ]]; then
        echo "NOTE: I2C support seems to have been configured already."
        REBOOT=0
    elif [[ $(grep -c "^dtparam=i2c_arm=off" /boot/config.txt) -ge 1 ]]; then
        echo "NOTE: I2C support seems to have been disabled; We will override that configuration in /boot/config.txt"
        sudo sed -i /^dtparam=i2c_arm/d /boot/config.txt
        sudo bash -c 'echo "dtparam=i2c_arm=on" >> /boot/config.txt'
        REBOOT=1
    else
        sudo bash -c 'echo "dtparam=i2c_arm=on" >> /boot/config.txt'
        echo "Modified /boot/config.txt"
        REBOOT=1
    fi

    echo "Installing the monitor_rascsi.service configuration..."
    sudo cp -f "$BASE/src/oled_monitor/monitor_rascsi.service" /etc/systemd/system/monitor_rascsi.service
    sudo sed -i /^ExecStart=/d /etc/systemd/system/monitor_rascsi.service
    sudo sed -i "8 i ExecStart=$BASE/src/oled_monitor/start.sh --rotation=$ROTATION" /etc/systemd/system/monitor_rascsi.service

    sudo systemctl daemon-reload
    sudo systemctl enable monitor_rascsi

    if [ $REBOOT -eq 1 ]; then
        echo ""
        echo "The monitor_rascsi service will start on the next Pi boot."
        echo "Press Enter to reboot or CTRL-C to exit"
        read

        echo "Rebooting..."
        sleep 3
        sudo reboot
    fi

    sudo systemctl start monitor_rascsi
}

function createImagesDir() {
    if [ -d "$VIRTUAL_DRIVER_PATH" ]; then
        echo "The $VIRTUAL_DRIVER_PATH directory already exists."
    else
        echo "The $VIRTUAL_DRIVER_PATH directory does not exist; creating..."
        mkdir -p "$VIRTUAL_DRIVER_PATH"
        chmod -R 775 "$VIRTUAL_DRIVER_PATH"
    fi

    if [ -d "$CFG_PATH" ]; then
        echo "The $CFG_PATH directory already exists."
    else
        echo "The $CFG_PATH directory does not exist; creating..."
        mkdir -p "$CFG_PATH"
        chmod -R 775 "$CFG_PATH"
    fi
}

function stopOldWebInterface() {
<<<<<<< HEAD
=======
    stopRaScsiWeb

>>>>>>> e3794619
    APACHE_STATUS=$(sudo systemctl status apache2 &> /dev/null; echo $?)
    if [ "$PI_GEN" != "pi-gen" ]; then
        sudo systemctl stop rascsi-web
        if [ "$APACHE_STATUS" -eq 0 ] ; then
            echo "Stopping old Apache2 RaSCSI Web..."
            sudo systemctl disable apache2
            sudo systemctl stop apache2
        fi
    fi
}

function updateRaScsiGit() {
    cd "$BASE" || exit 1
    stashed=0
    if [[ $(git diff --stat) != '' ]]; then
        echo "There are local changes to the RaSCSI code; we will stash and reapply them."
        git -c user.name="${GIT_COMMITTER_NAME-rascsi}" -c user.email="${GIT_COMMITTER_EMAIL-rascsi@rascsi.com}" stash
        stashed=1
    fi

    if [[ `git for-each-ref --format='%(upstream:short)' "$(git symbolic-ref -q HEAD)"` != "" ]]; then
        echo "Updating checked out git branch $GIT_REMOTE/$GIT_BRANCH"
        git pull --ff-only
    else
        echo "Detected a local git working branch; skipping the remote update step."
    fi

    if [ $stashed -eq 1 ]; then
        echo "Reapplying local changes..."
        git stash apply
    fi
}

function stopRaScsi() {
    if [[ `systemctl list-units | grep -c rascsi.service` -ge 1 ]]; then
        sudo systemctl stop rascsi.service
    fi
}

function stopRaScsiWeb() {
    if [[ `systemctl list-units | grep -c rascsi-web.service` -ge 1 ]]; then
        sudo systemctl stop rascsi-web.service
    fi
}

function stopRaScsiScreen() {
    if [[ `systemctl list-units | grep -c monitor_rascsi.service` -ge 1 ]]; then
        sudo systemctl stop monitor_rascsi.service
    fi
}

function startRaScsiScreen() {
    if [[ -f "/etc/systemd/system/monitor_rascsi.service" ]]; then
        sudo systemctl start monitor_rascsi.service
	showRaScsiScreenStatus
    fi
}

function showRaScsiStatus() {
    if [ "$CI" != "true" ]; then
        sudo systemctl status rascsi | tee
    fi
}

function showRaScsiWebStatus() {
    if [ "$CI" != "true" ]; then
        sudo systemctl status rascsi-web | tee
    fi
}

function showRaScsiScreenStatus() {
    sudo systemctl status monitor_rascsi | tee
}

function createDrive600MB() {
    createDrive 600 "HD600"
}

function createDriveCustom() {
    driveSize=-1
    until [ $driveSize -ge "10" ] && [ $driveSize -le "4000" ]; do
        echo "What drive size would you like (in MB) (10-4000)"
        read driveSize

        echo "How would you like to name that drive?"
        read driveName
    done

    createDrive "$driveSize" "$driveName"
}

function formatDrive() {
    diskPath="$1"
    volumeName="$2"

    if [ ! -x $HFS_FORMAT ]; then
        # Install hfsutils to have hformat to format HFS
        sudo apt-get install hfsutils --assume-yes </dev/null
    fi

    if [ ! -x $HFDISK_BIN ]; then
        # Clone, compile and install 'hfdisk', partition tool
        git clone git://www.codesrc.com/git/hfdisk.git
        cd hfdisk || exit 1
        make

        sudo cp hfdisk /usr/bin/hfdisk
    fi

    # Inject hfdisk commands to create Drive with correct partitions
    # https://www.codesrc.com/mediawiki/index.php/HFSFromScratch
    # i                         initialize partition map
    # continue with default first block
    # C                         Create 1st partition with type specified next) 
    # continue with default
    # 32                        32 blocks (required for HFS+)
    # Driver_Partition          Partition Name
    # Apple_Driver              Partition Type  (available types: Apple_Driver, Apple_Driver43, Apple_Free, Apple_HFS...)
    # C                         Create 2nd partition with type specified next
    # continue with default first block
    # continue with default block size (rest of the disk)
    # ${volumeName}             Partition name provided by user
    # Apple_HFS                 Partition Type
    # w                         Write partition map to disk
    # y                         Confirm partition table
    # p                         Print partition map
    (echo i; echo ; echo C; echo ; echo 32; echo "Driver_Partition"; echo "Apple_Driver"; echo C; echo ; echo ; echo "${volumeName}"; echo "Apple_HFS"; echo w; echo y; echo p;) | $HFDISK_BIN "$diskPath"
    partitionOk=$?

    if [ $partitionOk -eq 0 ]; then
        if [ ! -f "$LIDO_DRIVER" ];then
            echo "Lido driver couldn't be found. Make sure RaSCSI is up-to-date with git pull"
            return 1
        fi

        # Burn Lido driver to the disk
        dd if="$LIDO_DRIVER" of="$diskPath" seek=64 count=32 bs=512 conv=notrunc

        driverInstalled=$?
        if [ $driverInstalled -eq 0 ]; then
            # Format the partition with HFS file system
            $HFS_FORMAT -l "${volumeName}" "$diskPath" 1
            hfsFormattedOk=$?
            if [ $hfsFormattedOk -eq 0 ]; then
                echo "Disk created with success."
            else
                echo "Unable to format HFS partition."
                return 4
            fi
        else
            echo "Unable to install Lido Driver."
            return 3
        fi
    else
        echo "Unable to create the partition."
        return 2
    fi
}

function createDrive() {
    if [ $# -ne 2 ]; then
        echo "To create a Drive, volume size and volume name must be provided"
        echo "$ createDrive 600 \"RaSCSI Drive\""
        echo "Drive wasn't created."
        return
    fi

    driveSize=$1
    driveName=$2
    mkdir -p "$VIRTUAL_DRIVER_PATH"
    drivePath="${VIRTUAL_DRIVER_PATH}/${driveSize}MB.hds"

    if [ ! -f "$drivePath" ]; then
        echo "Creating a ${driveSize}MB Drive"
        truncate --size "${driveSize}m" "$drivePath"

        echo "Formatting drive with HFS"
        formatDrive "$drivePath" "$driveName"

    else
        echo "Error: drive already exists"
    fi
}

function setupWiredNetworking() {
    echo "Setting up wired network..."

    LAN_INTERFACE=eth0

    echo "$LAN_INTERFACE will be configured for network forwarding with DHCP."
    echo ""
    echo "WARNING: If you continue, the IP address of your Pi may change upon reboot."
    echo "Please make sure you will not lose access to the Pi system."
    echo ""
    echo "Do you want to proceed with network configuration using the default settings? Y/n"
    read REPLY

    if [ "$REPLY" == "N" ] || [ "$REPLY" == "n" ]; then
        echo "Available wired interfaces on this system:"
	echo `ip -o addr show scope link | awk '{split($0, a); print $2}' | grep eth`
        echo "Please type the wired interface you want to use and press Enter:"
        read SELECTED
        LAN_INTERFACE=$SELECTED
    fi

    if [ "$(grep -c "^denyinterfaces" /etc/dhcpcd.conf)" -ge 1 ]; then
        echo "WARNING: Network forwarding may already have been configured. Proceeding will overwrite the configuration."
        echo "Press enter to continue or CTRL-C to exit"
        read REPLY
        sudo sed -i /^denyinterfaces/d /etc/dhcpcd.conf
    fi
    sudo bash -c 'echo "denyinterfaces '$LAN_INTERFACE'" >> /etc/dhcpcd.conf'
    echo "Modified /etc/dhcpcd.conf"

    # default config file is made for eth0, this will set the right net interface
    sudo bash -c 'sed s/eth0/'"$LAN_INTERFACE"'/g '"$BASE"'/src/raspberrypi/os_integration/rascsi_bridge > /etc/network/interfaces.d/rascsi_bridge'
    echo "Modified /etc/network/interfaces.d/rascsi_bridge"

    echo "Configuration completed!"
    echo "Please make sure you attach a DaynaPORT network adapter to your RaSCSI configuration."
    echo "Either use the Web UI, or do this on the command line (assuming SCSI ID 6):"
    echo "rasctl -i 6 -c attach -t scdp -f $LAN_INTERFACE"
    echo ""
    echo "We need to reboot your Pi"
    echo "Press Enter to reboot or CTRL-C to exit"
    read

    echo "Rebooting..."
    sleep 3
    sudo reboot
}

function setupWirelessNetworking() {
    NETWORK="10.10.20"
    IP=$NETWORK.2 # Macintosh or Device IP
    NETWORK_MASK="255.255.255.0"
    CIDR="24"
    ROUTER_IP=$NETWORK.1
    ROUTING_ADDRESS=$NETWORK.0/$CIDR
    WLAN_INTERFACE="wlan0"

    echo "$WLAN_INTERFACE will be configured for network forwarding with static IP assignment."
    echo "Configure your Macintosh or other device with the following:"
    echo "IP Address (static): $IP"
    echo "Router Address: $ROUTER_IP"
    echo "Subnet Mask: $NETWORK_MASK"
    echo "DNS Server: Any public DNS server"
    echo ""
    echo "Do you want to proceed with network configuration using the default settings? Y/n"
    read REPLY

    if [ "$REPLY" == "N" ] || [ "$REPLY" == "n" ]; then
        echo "Available wireless interfaces on this system:"
	echo `ip -o addr show scope link | awk '{split($0, a); print $2}' | grep wlan`
        echo "Please type the wireless interface you want to use and press Enter:"
        read -r WLAN_INTERFACE
        echo "Base IP address (ex. 10.10.20):"
        read -r NETWORK
        echo "CIDR for Subnet Mask (ex. '24' for 255.255.255.0):"
        read -r CIDR
        ROUTER_IP=$NETWORK.1
        ROUTING_ADDRESS=$NETWORK.0/$CIDR
    fi


    if [ "$(grep -c "^net.ipv4.ip_forward=1" /etc/sysctl.conf)" -ge 1 ]; then
        echo "WARNING: Network forwarding may already have been configured. Proceeding will overwrite the configuration."
        echo "Press enter to continue or CTRL-C to exit"
        read REPLY
    else
        sudo bash -c 'echo "net.ipv4.ip_forward=1" >> /etc/sysctl.conf'
	echo "Modified /etc/sysctl.conf"
    fi

    sudo iptables --flush
    sudo iptables -t nat -F
    sudo iptables -X
    sudo iptables -Z
    sudo iptables -P INPUT ACCEPT
    sudo iptables -P OUTPUT ACCEPT
    sudo iptables -P FORWARD ACCEPT
    sudo iptables -t nat -A POSTROUTING -o "$WLAN_INTERFACE" -s "$ROUTING_ADDRESS" -j MASQUERADE

    # Check if iptables-persistent is installed
    if [ `apt-cache policy iptables-persistent | grep Installed | grep -c "(none)"` -eq 0 ]; then
        echo "iptables-persistent is already installed"
        sudo iptables-save --file /etc/iptables/rules.v4
    else
        sudo apt-get install iptables-persistent --assume-yes </dev/null
    fi
    echo "Modified /etc/iptables/rules.v4"

    echo "Configuration completed!"
    echo ""
    echo "Please make sure you attach a DaynaPORT network adapter to your RaSCSI configuration"
    echo "Either use the Web UI, or do this on the command line (assuming SCSI ID 6):"
    echo "rasctl -i 6 -c attach -t scdp -f $WLAN_INTERFACE:$ROUTER_IP/$CIDR"
    echo ""
    echo "We need to reboot your Pi"
    echo "Press Enter to reboot or CTRL-C to exit"
    read REPLY

    echo "Rebooting..."
    sleep 3
    sudo reboot
}

function reserveScsiIds() {
    if [ "$CI" != "true" ]; then
        sudo systemctl stop rascsi
    fi
    echo "WARNING: This will override any existing modifications to rascsi.service!"
    echo "Please type the SCSI ID(s) that you want to reserve and press Enter:"
    echo "The input should be numbers between 0 and 7 separated by commas, e.g. \"0,1,7\" for IDs 0, 1, and 7."
    echo "Leave empty to make all IDs available."
    read -r RESERVED_IDS

    if [[ $RESERVED_IDS = "" ]]; then
        sudo sed -i /^ExecStart=/d /etc/systemd/system/rascsi.service
        sudo sed -i "8 i ExecStart=/usr/local/bin/rascsi" /etc/systemd/system/rascsi.service
    else
        sudo sed -i /^ExecStart=/d /etc/systemd/system/rascsi.service
        sudo sed -i "8 i ExecStart=/usr/local/bin/rascsi -r $RESERVED_IDS" /etc/systemd/system/rascsi.service
    fi

    echo "Modified /etc/systemd/system/rascsi.service"
    if [ "$CI" != "true" ]; then
        sudo systemctl daemon-reload
	sudo systemctl start rascsi
    fi
}

function installNetatalk() {
    NETATALK_VERSION="20200806"
    AFP_SHARE_PATH="$HOME/afpshare"

    echo "Cleaning up existing Netatalk installation, if it exists..."
    sudo /etc/init.d/netatalk stop || true
    sudo rm -rf /etc/default/netatalk.conf /etc/netatalk || true

    if [ -f "$HOME/netatalk-classic-$NETATALK_VERSION" ]; then
        echo "Deleting existing version of $HOME/netatalk-classic-$NETATALK_VERSION."
        sudo rm -rf "$HOME/netatalk-classic-$NETATALK_VERSION"
    fi

    echo "Downloading netatalk-classic-$NETATALK_VERSION to $HOME"
    cd $HOME || exit 1
    wget "https://github.com/christopherkobayashi/netatalk-classic/archive/refs/tags/$NETATALK_VERSION.tar.gz" </dev/null
    tar -xzvf $NETATALK_VERSION.tar.gz

    cd "netatalk-classic-$NETATALK_VERSION" || exit 1
    sed -i /^~/d ./config/AppleVolumes.default.tmpl
    echo "/home/pi/afpshare \"Pi File Server\" adouble:v1 volcharset:ASCII" >> ./config/AppleVolumes.default.tmpl

    echo "ATALKD_RUN=yes" >> ./config/netatalk.conf
    echo "\"RaSCSI-Pi\" -transall -uamlist uams_guest.so,uams_clrtxt.so,uams_dhx.so -defaultvol /etc/netatalk/AppleVolumes.default -systemvol /etc/netatalk/AppleVolumes.system -nosavepassword -nouservol -guestname \"nobody\" -setuplog \"default log_maxdebug /var/log/afpd.log\"" >> ./config/afpd.conf.tmpl

    ( sudo apt-get update && sudo apt-get install libssl-dev libdb-dev libcups2-dev autotools-dev automake libtool --assume-yes ) </dev/null

    echo "Compiling and installing Netatalk..."
    ./bootstrap
    ./configure --enable-debian --enable-cups --sysconfdir=/etc --with-uams-path=/usr/lib/netatalk
    ( make && sudo make install ) </dev/null

    if [ -d "$AFP_SHARE_PATH" ]; then
        echo "The $AFP_SHARE_PATH directory already exists."
    else
        echo "The $AFP_SHARE_PATH directory does not exist; creating..."
        mkdir -p "$AFP_SHARE_PATH"
        chmod -R 2775 "$AFP_SHARE_PATH"
    fi

    if [[ `grep -c netatalk /etc/rc.local` -eq 0 ]]; then
        sudo sed -i "/^exit 0/i sudo /etc/init.d/netatalk start" /etc/rc.local
        echo "Modified /etc/rc.local"
    fi

    sudo /etc/init.d/netatalk start

    if [[ `lsmod | grep -c appletalk` -eq 0 ]]; then
        echo ""
        echo "Your system may not have support for AppleTalk networking."
        echo "Use TCP to connect to your AppleShare server via the IP address of the network interface that is connected to the rest of your network:"
        echo `ip -4 addr show scope global | grep -oP '(?<=inet\s)\d+(\.\d+){3}'`
        echo "See wiki for information on how to compile support for AppleTalk into your Linux kernel."
    fi

    echo ""
    echo "Netatalk is now installed and configured to run on system boot."
    echo "To start or stop the File Server manually, do:"
    echo "sudo /etc/init.d/netatalk start"
    echo "sudo /etc/init.d/netatalk stop"
    echo ""
    echo "Make sure that the user running Netatalk has a password of 8 chars or less. You may execute the 'passwd' command to change the password of the current user."
    echo "For more information on configuring Netatalk and accessing AppleShare from your vintage Macs, see wiki:"
    echo "https://github.com/akuker/RASCSI/wiki/AFP-File-Sharing"
    echo ""
}

function notifyBackup {
    if $SYSTEMD_BACKUP; then
        echo ""
        echo "IMPORTANT: /etc/systemd/system/rascsi.service has been overwritten."
        echo "A backup copy was saved as rascsi.service.old in the same directory."
        echo "Please inspect the backup file and restore configurations that are important to your setup."
        echo ""
    fi
}

function runChoice() {
  case $1 in
          1)
              echo "Installing / Updating RaSCSI Service (${CONNECT_TYPE-FULLSPEC}) + Web interface"
              stopOldWebInterface
              updateRaScsiGit
              createImagesDir
              installPackages
	      echo "++++ Starting installRaScsi"
              installRaScsi
	      echo "++++ Starting installRaScsiWebInterface"
              installRaScsiWebInterface
	      echo "++++ Starting showRaScsiStatus"
              ##showRaScsiStatus
	      echo "++++ Starting showRaScsiWebStatus"
              ##showRaScsiWebStatus
	      echo "++++ Starting installRaScsi"
              notifyBackup
              echo "Installing / Updating RaSCSI Service (${CONNECT_TYPE-FULLSPEC}) + Web interface - Complete!"
          ;;
          2)
              echo "Installing / Updating RaSCSI Service (${CONNECT_TYPE-FULLSPEC})"
              updateRaScsiGit
              createImagesDir
              installPackages
              installRaScsi
              showRaScsiStatus
              notifyBackup
	          echo "Installing / Updating RaSCSI Service (${CONNECT_TYPE-FULLSPEC}) - Complete!"
          ;;
          3)
              echo "Installing / Updating RaSCSI OLED Screen"
              installRaScsiScreen
              showRaScsiScreenStatus
              echo "Installing / Updating RaSCSI OLED Screen - Complete!"
          ;;
          4)
              echo "Creating a 600MB drive"
              createDrive600MB
              echo "Creating a 600MB drive - Complete!"
          ;;
          5)
              echo "Creating a custom drive"
              createDriveCustom
              echo "Creating a custom drive - Complete!"
          ;;
          6)
              echo "Configuring wired network bridge"
              showMacNetworkWired
	      setupWiredNetworking
              echo "Configuring wired network bridge - Complete!"
          ;;
          7)
              echo "Configuring wifi network bridge"
	      showMacNetworkWireless
              setupWirelessNetworking
              echo "Configuring wifi network bridge - Complete!"
          ;;
          8)
              echo "Reserving SCSI IDs"
	      reserveScsiIds
              showRaScsiWebStatus
              echo "Reserving SCSI IDs - Complete!"
          ;;
          9)
              echo "Installing AppleShare File Server"
              installNetatalk
              echo "Installing AppleShare File Server - Complete!"
          ;;
          -h|--help|h|help)
              showMenu
          ;;
          *)
              echo "${1} is not a valid option, exiting..."
              exit 1
      esac
}

function readChoice() {
   choice=-1

   until [ $choice -ge "0" ] && [ $choice -le "9" ]; do
       echo -n "Enter your choice (0-9) or CTRL-C to exit: "
       read -r choice
   done

   runChoice "$choice"
}

function showMenu() {
    echo ""
    echo "Choose among the following options:"
    echo "INSTALL/UPDATE RASCSI (${CONNECT_TYPE-FULLSPEC} version)"
    echo "  1) install or update RaSCSI Service + Web Interface"
    echo "  2) install or update RaSCSI Service"
    echo "  3) install or update RaSCSI OLED Screen (requires hardware)"
    echo "CREATE HFS FORMATTED (MAC) IMAGE WITH LIDO DRIVERS"
    echo "** For the Mac Plus, it's better to create an image through the Web Interface **"
    echo "  4) 600MB drive (suggested size)"
    echo "  5) custom drive size (up to 4000MB)"
    echo "NETWORK ASSISTANT"
    echo "  6) configure network forwarding over Ethernet (DHCP)"
    echo "  7) configure network forwarding over WiFi (static IP)" 
    echo "MISCELLANEOUS"
    echo "  8) reserve SCSI IDs"
    echo "  9) install AppleShare File Server (Netatalk)"
}

# parse arguments
while [ "$1" != "" ]; do
    PARAM=$(echo "$1" | awk -F= '{print $1}')
    VALUE=$(echo "$1" | awk -F= '{print $2}')
    case $PARAM in
        -c | --connect_type)
            CONNECT_TYPE=$VALUE
            ;;
	-r | --run_choice)
	    RUN_CHOICE=$VALUE
	    ;;
        *)
            echo "ERROR: unknown parameter \"$PARAM\""
            exit 1
            ;;
    esac
    case $VALUE in
        FULLSPEC | STANDARD | 1 | 2 | 3 | 4 | 5 | 6 | 7 | 8 | 9 )
            ;;
        *)
            echo "ERROR: unknown option \"$VALUE\""
	    exit 1
            ;;
    esac
    shift
done

showRaSCSILogo
initialChecks

if [ -z "${RUN_CHOICE}" ]; then # RUN_CHOICE is unset, show menu
    showMenu
    readChoice
else
    runChoice "$RUN_CHOICE"
fi<|MERGE_RESOLUTION|>--- conflicted
+++ resolved
@@ -79,14 +79,8 @@
 
 # compile and install RaSCSI Service
 function installRaScsi() {
-<<<<<<< HEAD
-    printenv
-
-    sudo systemctl stop rascsi
-=======
     stopRaScsiScreen
     stopRaScsi
->>>>>>> e3794619
 
     if [ -f /etc/systemd/system/rascsi.service ]; then
         sudo cp /etc/systemd/system/rascsi.service /etc/systemd/system/rascsi.service.old
@@ -96,29 +90,9 @@
         SYSTEMD_BACKUP=false
     fi
 
-<<<<<<< HEAD
-    cd ~/RASCSI/src/raspberrypi
-    make clean
-    make all CONNECT_TYPE=${CONNECT_TYPE-FULLSPEC}
-    echo "++++ Doing Make install"
-    sudo make install CONNECT_TYPE=${CONNECT_TYPE-FULLSPEC}
-    echo "++++ Done with Make"
-    set -v
-    if [ "$PI_GEN" != "pi-gen" ]; then
-        echo "++++ Doing sudoIsReady check CI: $CI"
-        #sudoIsReady=$(sudo grep -c "rascsi" /etc/sudoers)
-	sudoIsReady="1"
-        echo "++++ Done with sudoIsready"
-    else
-        echo "++++ Setting sudoIsReady=0 $CI Pi-gen is $PI_GEN"
-        sudoIsReady="0"
-        echo "++++ Running CI build... assuming need to setup sudo"
-    fi
-=======
     cd "$BASE/src/raspberrypi" || exit 1
 
     ( make clean && make all CONNECT_TYPE="${CONNECT_TYPE-FULLSPEC}" && sudo make install CONNECT_TYPE="${CONNECT_TYPE-FULLSPEC}" ) </dev/null
->>>>>>> e3794619
 
     if [[ `sudo grep -c "rascsi" /etc/sudoers` -eq 0 ]]; then
         sudo bash -c 'echo "
@@ -131,31 +105,19 @@
     else
         echo "The sudoers file is already modified for rascsi-web."
     fi
-    echo "++++ Done with sudo bash"
 
     sudo systemctl daemon-reload
     sudo systemctl restart rsyslog
     sudo systemctl enable rascsi # optional - start rascsi at boot
     sudo systemctl start rascsi
-<<<<<<< HEAD
-    echo "++++ Done with installRaSCSI"
-    set +v
-=======
 
     startRaScsiScreen
->>>>>>> e3794619
 }
 
 # install everything required to run an HTTP server (Nginx + Python Flask App)
 function installRaScsiWebInterface() {
-<<<<<<< HEAD
-    echo "++++ starting install RaSCSI WEb Interface"
-    if [ -f ~/RASCSI/src/web/rascsi_interface_pb2.py ]; then
-        rm ~/RASCSI/src/web/rascsi_interface_pb2.py
-=======
     if [ -f "$WEBINSTDIR/rascsi_interface_pb2.py" ]; then
         rm "$WEBINSTDIR/rascsi_interface_pb2.py"
->>>>>>> e3794619
 	echo "Deleting old Python protobuf library rascsi_interface_pb2.py"
     fi
     echo "Compiling the Python protobuf library rascsi_interface_pb2.py..."
@@ -166,13 +128,10 @@
 
     sudo usermod -a -G pi www-data
 
-<<<<<<< HEAD
+	# Only re-load nginx if we're not creating a disk image
     if [ "$PI_GEN" != "pi-gen" ]; then
         sudo systemctl reload nginx
     fi
-=======
-    sudo systemctl reload nginx || true
->>>>>>> e3794619
 
     echo "Installing the rascsi-web.service configuration..."
     sudo cp -f "$BASE/src/web/service-infra/rascsi-web.service" /etc/systemd/system/rascsi-web.service
@@ -265,19 +224,13 @@
 }
 
 function stopOldWebInterface() {
-<<<<<<< HEAD
-=======
     stopRaScsiWeb
 
->>>>>>> e3794619
     APACHE_STATUS=$(sudo systemctl status apache2 &> /dev/null; echo $?)
-    if [ "$PI_GEN" != "pi-gen" ]; then
-        sudo systemctl stop rascsi-web
-        if [ "$APACHE_STATUS" -eq 0 ] ; then
-            echo "Stopping old Apache2 RaSCSI Web..."
-            sudo systemctl disable apache2
-            sudo systemctl stop apache2
-        fi
+    if [ "$APACHE_STATUS" -eq 0 ] ; then
+        echo "Stopping old Apache2 RaSCSI Web..."
+        sudo systemctl disable apache2
+        sudo systemctl stop apache2
     fi
 }
 
@@ -329,13 +282,13 @@
 }
 
 function showRaScsiStatus() {
-    if [ "$CI" != "true" ]; then
+    if [ "$PI_GEN" != "pi-gen" ]; then
         sudo systemctl status rascsi | tee
     fi
 }
 
 function showRaScsiWebStatus() {
-    if [ "$CI" != "true" ]; then
+    if [ "$PI_GEN" != "pi-gen" ]; then
         sudo systemctl status rascsi-web | tee
     fi
 }
@@ -578,7 +531,7 @@
 }
 
 function reserveScsiIds() {
-    if [ "$CI" != "true" ]; then
+    if [ "$PI_GEN" != "pi-gen" ]; then
         sudo systemctl stop rascsi
     fi
     echo "WARNING: This will override any existing modifications to rascsi.service!"
@@ -596,9 +549,9 @@
     fi
 
     echo "Modified /etc/systemd/system/rascsi.service"
-    if [ "$CI" != "true" ]; then
+    if [ "$PI_GEN" != "pi-gen" ]; then
         sudo systemctl daemon-reload
-	sudo systemctl start rascsi
+		sudo systemctl start rascsi
     fi
 }
 
@@ -687,15 +640,10 @@
               updateRaScsiGit
               createImagesDir
               installPackages
-	      echo "++++ Starting installRaScsi"
               installRaScsi
-	      echo "++++ Starting installRaScsiWebInterface"
               installRaScsiWebInterface
-	      echo "++++ Starting showRaScsiStatus"
-              ##showRaScsiStatus
-	      echo "++++ Starting showRaScsiWebStatus"
-              ##showRaScsiWebStatus
-	      echo "++++ Starting installRaScsi"
+              showRaScsiStatus
+              showRaScsiWebStatus
               notifyBackup
               echo "Installing / Updating RaSCSI Service (${CONNECT_TYPE-FULLSPEC}) + Web interface - Complete!"
           ;;
